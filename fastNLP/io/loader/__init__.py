--- conflicted
+++ resolved
@@ -78,10 +78,6 @@
     "SNLILoader",
     "QNLILoader",
     "RTELoader",
-<<<<<<< HEAD
-
-    "CRLoader"
-=======
     "CNXNLILoader",
     "BQCorpusLoader",
     "LCQMCLoader",
@@ -89,7 +85,6 @@
     "CoReferenceLoader",
 
     "CMRC2018Loader"
->>>>>>> b9b688d2
 ]
 from .classification import CLSBaseLoader, YelpFullLoader, YelpPolarityLoader, AGsNewsLoader, IMDBLoader, \
     SSTLoader, SST2Loader, DBPediaLoader, \
@@ -101,12 +96,6 @@
 from .cws import CWSLoader
 from .json import JsonLoader
 from .loader import Loader
-<<<<<<< HEAD
-from .matching import MNLILoader, QuoraLoader, SNLILoader, QNLILoader, RTELoader
-from .conll import MsraNERLoader, PeopleDailyNERLoader, WeiboNERLoader
-from .coreference import CRLoader
-=======
 from .matching import MNLILoader, QuoraLoader, SNLILoader, QNLILoader, RTELoader, CNXNLILoader, BQCorpusLoader, \
     LCQMCLoader
 from .qa import CMRC2018Loader
->>>>>>> b9b688d2
