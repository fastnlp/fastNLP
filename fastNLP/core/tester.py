import numpy as np
import torch

from fastNLP.core.action import Action
from fastNLP.core.action import RandomSampler, Batchifier
from fastNLP.modules import utils
from fastNLP.saver.logger import create_logger

logger = create_logger(__name__, "./train_test.log")


class BaseTester(object):
    """An collection of model inference and evaluation of performance, used over validation/dev set and test set. """

    def __init__(self, **kwargs):
        """
        :param kwargs: a dict-like object that has __getitem__ method, can be accessed by "test_args["key_str"]"
        """
        super(BaseTester, self).__init__()
        """
            "default_args" provides default value for important settings. 
            The initialization arguments "kwargs" with the same key (name) will override the default value. 
            "kwargs" must have the same type as "default_args" on corresponding keys. 
            Otherwise, error will raise.
        """
        default_args = {"save_output": False,  # collect outputs of validation set
                        "save_loss": False,  # collect losses in validation
                        "save_best_dev": False,  # save best model during validation
                        "batch_size": 8,
                        "use_cuda": True,
                        "pickle_path": "./save/",
                        "model_name": "dev_best_model.pkl",
                        "print_every_step": 1,
                        }
        """
            "required_args" is the collection of arguments that users must pass to Trainer explicitly. 
            This is used to warn users of essential settings in the training. 
            Obviously, "required_args" is the subset of "default_args". 
            The value in "default_args" to the keys in "required_args" is simply for type check. 
        """
        # add required arguments here
        required_args = {}

        for req_key in required_args:
            if req_key not in kwargs:
                logger.error("Tester lacks argument {}".format(req_key))
                raise ValueError("Tester lacks argument {}".format(req_key))

        for key in default_args:
            if key in kwargs:
                if isinstance(kwargs[key], type(default_args[key])):
                    default_args[key] = kwargs[key]
                else:
                    msg = "Argument %s type mismatch: expected %s while get %s" % (
                        key, type(default_args[key]), type(kwargs[key]))
                    logger.error(msg)
                    raise ValueError(msg)
            else:
                # BaseTester doesn't care about extra arguments
                pass
        print(default_args)

        self.save_output = default_args["save_output"]
        self.save_best_dev = default_args["save_best_dev"]
        self.save_loss = default_args["save_loss"]
        self.batch_size = default_args["batch_size"]
        self.pickle_path = default_args["pickle_path"]
        self.use_cuda = default_args["use_cuda"]
        self.print_every_step = default_args["print_every_step"]

        self._model = None
        self.eval_score = 0  # evaluation score of all batches
        self.result = []
        self.lable = []
        self.all_mask = []

    def test(self, network, dev_data):
        if torch.cuda.is_available() and self.use_cuda:
            self._model = network.cuda()
        else:
            self._model = network

        # turn on the testing mode; clean up the history
        self.mode(network, test=True)
        self.eval_score = 0
        self.result.clear()
        self.lable.clear()
        self.all_mask.clear()

        iterator = iter(Batchifier(RandomSampler(dev_data), self.batch_size, drop_last=False))


        for batch_x, batch_y in self.make_batch(iterator):
            with torch.no_grad():
                prediction = self.data_forward(network, batch_x)
                eval_result = self.evaluate(prediction,batch_y)
                self.result.extend(eval_result[0])
                self.lable.extend(eval_result[1])
                if len(eval_result)==3:
                    self.all_mask.extend(eval_result[2])#if have mask
        self.make_eval_output()

    def mode(self, model, test):
        """Train mode or Test mode. This is for PyTorch currently.
        :param model: a PyTorch model
        :param test: bool, whether in test mode.
        """
        Action.mode(model, test)

    def data_forward(self, network, x):
        """A forward pass of the model. """
        raise NotImplementedError

    def evaluate(self, predict, truth):
        """Compute evaluation metrics.
        :param predict: Tensor
        :param truth: Tensor
        :return eval_results:list of numpy,  predicted tags and true tags
        """
        raise NotImplementedError

    def metrics(self):
        """Compute and return metrics.
        Use self.eval_history to compute metrics over the whole dev set.
        Please refer to metrics.py for common metric functions.
        :return : variable number of outputs
        """

        best_result = self.eval_score
        return best_result

    def show_metrics(self):
        """Customize evaluation outputs in Trainer.
        Called by Trainer to print evaluation results on dev set during training.
        Use self.metrics to fetch available metrics.
        :return print_str: str
        """
        loss, accuracy = self.metrics()
        return "dev loss={:.2f}, accuracy={:.2f}".format(loss, accuracy)

    def make_batch(self, iterator):
        raise NotImplementedError

    def make_eval_output(self,):
        """
        Customize Tester outputs. you can overload to change the Evaluation standard
        """
        predictions=self.result
        y_label=self.lable
        if self.all_mask:
            mask=self.all_mask
        else:
            mask=[None]*len(predictions)
        Acc_num, All_num, Pred_num, Label_num, Pred_right_num = 0,0,0,0,0#Acc_num is the number of exact match right preds
                                                                         #All_num is the sum number of samples
                                                                         #Pred_num is the number of predicted nonzero labels
                                                                         #Label_num is the number of nonzero labels
                                                                         #Pred_right_num is the number of predicted right nonzero labels
        for p,y,m in zip(predictions,y_label,mask):
            acc_num,all_num, pred_num, label_num, pred_right_num=Action.get_real(p,y,m)#if only care about acc, ignore pred_num, label_num, pred_right_num.
                                                                                     # if lable 0 is negtive sample, pred_num, label_num, pred_right_num work too.
            Acc_num+=acc_num
            All_num+=all_num
            Pred_num+=pred_num
            Label_num+=label_num
            Pred_right_num+=pred_right_num

        accuracy=Acc_num/All_num
        precision=Pred_right_num/Pred_num
        recall=Pred_right_num/Label_num
        f1_score=2*precision*recall/(precision+recall)
        self.print_output(accuracy,precision,recall,f1_score)

    def print_output(self,accuracy,precision,recall,f1_score):
        """
        choose which score to print and evaluate
        """
        self.eval_score = accuracy
        print_output = "accuracy:{:.3}, precision:{:.3}, recall:{:.3}, f1_score:{:.3}".format(accuracy,precision,recall,f1_score)
        logger.info(print_output)
        print(print_output)

class SeqLabelTester(BaseTester):
    """Tester for sequence labeling.

    """

    def __init__(self, **test_args):
        """
        :param test_args: a dict-like object that has __getitem__ method, can be accessed by "test_args["key_str"]"
        """
        super(SeqLabelTester, self).__init__(**test_args)
        self.max_len = None
        self.mask = None
        self.seq_len = None

    def data_forward(self, network, inputs):
        """This is only for sequence labeling with CRF decoder.
        :param network: a PyTorch model
        :param inputs: tuple of (x, seq_len)
                        x: Tensor of shape [batch_size, max_len], where max_len is the maximum length of the mini-batch
                            after padding.
                        seq_len: list of int, the lengths of sequences before padding.
        :return y: Tensor of shape [batch_size, max_len]
        """
        if not isinstance(inputs, tuple):
            raise RuntimeError("output_length must be true for sequence modeling.")
        # unpack the returned value from make_batch
        x, seq_len = inputs[0], inputs[1]
        batch_size, max_len = x.size(0), x.size(1)
        mask = utils.seq_mask(seq_len, max_len)
        mask = mask.byte().view(batch_size, max_len)
        if torch.cuda.is_available() and self.use_cuda:
            mask = mask.cuda()
        self.mask = mask
        self.seq_len = seq_len
        y = network(x)
        return y

    def evaluate(self, predict, truth):
        """Compute tags.
        :param predict: Tensor, [batch_size, max_len, tag_size]
        :param truth: Tensor, [batch_size, max_len]
        :return:
        """

        prediction = self._model.prediction(predict, self.mask)
        prediction = prediction.cpu().numpy()
        truth = truth.cpu().numpy()
        return [Action.cut_pad(prediction,self.seq_len),Action.cut_pad(truth,self.seq_len)]


<<<<<<< HEAD
    def make_batch(self, iterator):
        return Action.make_batch(iterator, use_cuda=self.use_cuda, output_length=True)

class AdvSeqLabelTester(BaseTester):
    """
        Tester for sequence labeling.(multi-feature)
    """
    def __init__(self, **test_args):
        """
        :param test_args: a dict-like object that has __getitem__ method, can be accessed by "test_args["key_str"]"
=======
    def show_metrics(self):
        """This is called by Trainer to print evaluation on dev set.

        :return print_str: str
>>>>>>> 4bcfc5f9
        """
        super(AdvSeqLabelTester, self).__init__(**test_args)
        self.max_len = None
        self.mask = None
        self.seq_len = None

    def data_forward(self, network, inputs):
        if not isinstance(inputs, tuple):
            raise RuntimeError("output_length must be true for sequence modeling. Receive {}".format(type(inputs[0])))
        # unpack the returned value from make_batch
        x, seq_len, all_fea = inputs[0], inputs[1], inputs[2]

        value_ph=all_fea[1]
        entity=all_fea[0]
        self.seq_len=seq_len

        self.mask = entity.ge(1)#my task need this mask

        y = network(x,entity,value_ph)
        return y

    def evaluate(self, predict, truth):
        """Compute tags.
        :param predict: Tensor, [batch_size, max_len, tag_size]
        :param truth: Tensor, [batch_size, max_len]
        :return:
        """

        prediction = self._model.prediction(predict, self.mask)
        prediction = prediction.cpu().numpy()
        truth = truth.cpu().numpy()
        return [Action.cut_pad(prediction,self.seq_len),Action.cut_pad(truth,self.seq_len),Action.cut_pad(self.mask,self.seq_len)]

    def make_batch(self, iterator):
        return Action.adv_make_batch(iterator, output_length=True, use_cuda=self.use_cuda)


class ClassificationTester(BaseTester):
    """Tester for classification."""

    def __init__(self, **test_args):
        """
        :param test_args: a dict-like object that has __getitem__ method.
            can be accessed by "test_args["key_str"]"
        """
        super(ClassificationTester, self).__init__(**test_args)

    def make_batch(self, iterator, max_len=None):
        return Action.make_batch(iterator, use_cuda=self.use_cuda, max_len=max_len)

    def data_forward(self, network, x):
        """Forward through network."""
        logits = network(x)
        return logits

    def evaluate(self, y_logit, y_true):
        """Return y_pred and y_true."""
        y_prob = torch.argmax(y_logit,-1)
        return [y_prob, y_true]<|MERGE_RESOLUTION|>--- conflicted
+++ resolved
@@ -229,11 +229,10 @@
         truth = truth.cpu().numpy()
         return [Action.cut_pad(prediction,self.seq_len),Action.cut_pad(truth,self.seq_len)]
 
-
-<<<<<<< HEAD
     def make_batch(self, iterator):
         return Action.make_batch(iterator, use_cuda=self.use_cuda, output_length=True)
 
+      
 class AdvSeqLabelTester(BaseTester):
     """
         Tester for sequence labeling.(multi-feature)
@@ -241,12 +240,7 @@
     def __init__(self, **test_args):
         """
         :param test_args: a dict-like object that has __getitem__ method, can be accessed by "test_args["key_str"]"
-=======
-    def show_metrics(self):
-        """This is called by Trainer to print evaluation on dev set.
-
-        :return print_str: str
->>>>>>> 4bcfc5f9
+
         """
         super(AdvSeqLabelTester, self).__init__(**test_args)
         self.max_len = None
