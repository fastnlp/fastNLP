import os
import time
from datetime import datetime
from datetime import timedelta

import numpy as np
import torch
from tensorboardX import SummaryWriter
from torch import nn

try:
    from tqdm.autonotebook import tqdm
except:
    from fastNLP.core.utils import pseudo_tqdm as tqdm

from fastNLP.core.batch import Batch
from fastNLP.core.callback import CallbackManager
from fastNLP.core.dataset import DataSet
from fastNLP.core.losses import _prepare_losser
from fastNLP.core.metrics import _prepare_metrics
from fastNLP.core.optimizer import Adam
from fastNLP.core.sampler import BaseSampler
from fastNLP.core.sampler import RandomSampler
from fastNLP.core.sampler import SequentialSampler
from fastNLP.core.tester import Tester
from fastNLP.core.utils import CheckError
from fastNLP.core.utils import _build_args
from fastNLP.core.utils import _check_forward_error
from fastNLP.core.utils import _check_loss_evaluate
from fastNLP.core.utils import _move_dict_value_to_device
from fastNLP.core.utils import get_func_signature


class Trainer(object):
    def __init__(self, train_data, model, loss=None, metrics=None, n_epochs=3, batch_size=32, print_every=50,
                 validate_every=-1, dev_data=None, save_path=None, optimizer=Adam(lr=0.01, weight_decay=0),
                 check_code_level=0, metric_key=None, sampler=RandomSampler(), use_tqdm=True, use_cuda=False,
                 callbacks=None):
        """
        :param DataSet train_data: the training data
        :param torch.nn.modules.module model: a PyTorch model
        :param LossBase loss: a loss object
        :param MetricBase metrics: a metric object or a list of metrics (List[MetricBase])
        :param int n_epochs: the number of training epochs
        :param int batch_size: batch size for training and validation
        :param int print_every: step interval to print next training information. Default: -1(no print).
        :param int validate_every: step interval to do next validation. Default: -1(validate every epoch).
        :param DataSet dev_data: the validation data
        :param bool use_cuda: whether to use CUDA in training.
        :param str save_path: file path to save models
        :param Optimizer optimizer: an optimizer object
        :param int check_code_level: level of FastNLP code checker. -1: don't check, 0: ignore. 1: warning. 2: strict.\\
            `ignore` will not check unused field; `warning` when warn if some field are not used; `strict` means
            it will raise error if some field are not used.
        :param str metric_key: a single indicator used to decide the best model based on metric results. It must be one
            of the keys returned by the FIRST metric in `metrics`. If the overall result gets better if the indicator gets
            smaller, add "-" in front of the string. For example::

                    metric_key="-PPL"   # language model gets better as perplexity gets smaller
        :param BaseSampler sampler: method used to generate batch data.
        :param bool use_tqdm: whether to use tqdm to show train progress.

        """
        super(Trainer, self).__init__()

        if not isinstance(train_data, DataSet):
            raise TypeError(f"The type of train_data must be fastNLP.DataSet, got {type(train_data)}.")
        if not isinstance(model, nn.Module):
            raise TypeError(f"The type of model must be torch.nn.Module, got {type(model)}.")

        # check metrics and dev_data
        if (not metrics) and dev_data is not None:
            raise ValueError("No metric for dev_data evaluation.")
        if metrics and (dev_data is None):
            raise ValueError("No dev_data for evaluations, pass dev_data or set metrics to None. ")

        # check save_path
        if not (save_path is None or isinstance(save_path, str)):
            raise ValueError("save_path can only be None or `str`.")
        # prepare evaluate
        metrics = _prepare_metrics(metrics)

        # parse metric_key
        # increase_better is True. It means the exp result gets better if the indicator increases.
        # It is true by default.
        self.increase_better = True
        if metric_key is not None:
            self.increase_better = False if metric_key[0] == "-" else True
            self.metric_key = metric_key[1:] if metric_key[0] == "+" or metric_key[0] == "-" else metric_key
        elif len(metrics) > 0:
            self.metric_key = metrics[0].__class__.__name__.lower().strip('metric')

        # prepare loss
        losser = _prepare_losser(loss)

        # sampler check
        if not isinstance(sampler, BaseSampler):
            raise ValueError("The type of sampler should be fastNLP.BaseSampler, got {}.".format(type(sampler)))

        if check_code_level > -1:
            _check_code(dataset=train_data, model=model, losser=losser, metrics=metrics, dev_data=dev_data,
                        metric_key=metric_key, check_level=check_code_level,
                        batch_size=min(batch_size, DEFAULT_CHECK_BATCH_SIZE))

        self.train_data = train_data
        self.dev_data = dev_data  # If None, No validation.
        self.model = model
        self.losser = losser
        self.metrics = metrics
        self.n_epochs = int(n_epochs)
        self.batch_size = int(batch_size)
        self.use_cuda = bool(use_cuda)
        self.save_path = save_path
        self.print_every = int(print_every)
        self.validate_every = int(validate_every) if validate_every!=0 else -1
        self.best_metric_indicator = None
        self.sampler = sampler
        self.callback_manager = CallbackManager(env={"trainer": self}, callbacks=callbacks)

        if isinstance(optimizer, torch.optim.Optimizer):
            self.optimizer = optimizer
        else:
            self.optimizer = optimizer.construct_from_pytorch(self.model.parameters())

        self.use_tqdm = use_tqdm
        self.print_every = abs(self.print_every)

        if self.dev_data is not None:
            self.tester = Tester(model=self.model,
                                 data=self.dev_data,
                                 metrics=self.metrics,
                                 batch_size=self.batch_size,
                                 use_cuda=self.use_cuda,
                                 verbose=0)

        self.step = 0
        self.start_time = None  # start timestamp

    def train(self, load_best_model=True):
        """

        开始训练过程。主要有以下几个步骤::

            for epoch in range(num_epochs):
                # 使用Batch从DataSet中按批取出数据，并自动对DataSet中dtype为(float, int)的fields进行padding。并转换为Tensor。
                非float，int类型的参数将不会被转换为Tensor，且不进行padding。
                for batch_x, batch_y in Batch(DataSet)
                    # batch_x是一个dict, 被设为input的field会出现在这个dict中，
                        key为DataSet中的field_name, value为该field的value
                    # batch_y也是一个dict，被设为target的field会出现在这个dict中，
                        key为DataSet中的field_name, value为该field的value
                    2. 将batch_x的数据送入到model.forward函数中，并获取结果。这里我们就是通过匹配batch_x中的key与forward函数的形
                        参完成参数传递。例如，
                            forward(self, x, seq_lens) # fastNLP会在batch_x中找到key为"x"的value传递给x，key为"seq_lens"的
                                value传递给seq_lens。若在batch_x中没有找到所有必须要传递的参数，就会报错。如果forward存在默认参数
                                而且默认参数这个key没有在batch_x中，则使用默认参数。
                    3. 将batch_y与model.forward的结果一并送入loss中计算loss。loss计算时一般都涉及到pred与target。但是在不同情况
                        中，可能pred称为output或prediction, target称为y或label。fastNLP通过初始化loss时传入的映射找到pred或
                        target。比如在初始化Trainer时初始化loss为CrossEntropyLoss(pred='output', target='y'), 那么fastNLP计
                        算loss时，就会使用"output"在batch_y与forward的结果中找到pred;使用"y"在batch_y与forward的结果中找target
                        , 并完成loss的计算。
                    4. 获取到loss之后，进行反向求导并更新梯度
                    根据需要适时进行验证机测试
                        根据metrics进行evaluation，并根据是否提供了save_path判断是否存储模型

        :param bool load_best_model: 该参数只有在初始化提供了dev_data的情况下有效，如果True, trainer将在返回之前重新加载dev表现
            最好的模型参数。
        :return results: 返回一个字典类型的数据, 内含以下内容::

            seconds: float, 表示训练时长
            以下三个内容只有在提供了dev_data的情况下会有。
            best_eval: Dict of Dict, 表示evaluation的结果
            best_epoch: int，在第几个epoch取得的最佳值
            best_step: int, 在第几个step(batch)更新取得的最佳值

        """
        results = {}
        try:
            if torch.cuda.is_available() and self.use_cuda:
                self.model = self.model.cuda()
            self._model_device = self.model.parameters().__next__().device

            self._mode(self.model, is_test=False)

            self.start_time = str(datetime.now().strftime('%Y-%m-%d %H-%M-%S'))
            start_time = time.time()
            print("training epochs started " + self.start_time, flush=True)
            if self.save_path is None:
                class psudoSW:
                    def __getattr__(self, item):
                        def pass_func(*args, **kwargs):
                            pass

                        return pass_func

                self._summary_writer = psudoSW()
            else:
                path = os.path.join(self.save_path, 'tensorboard_logs_{}'.format(self.start_time))
                self._summary_writer = SummaryWriter(path)

            self.callback_manager.before_train()
            self._train()
            self.callback_manager.after_train(self.model)

            if self.dev_data is not None:
                print("\nIn Epoch:{}/Step:{}, got best dev performance:".format(self.best_dev_epoch, self.best_dev_step) +
                      self.tester._format_eval_results(self.best_dev_perf),)
                results['best_eval'] = self.best_dev_perf
                results['best_epoch'] = self.best_dev_epoch
                results['best_step'] = self.best_dev_step
                if load_best_model:
                    model_name = "best_" + "_".join([self.model.__class__.__name__, self.metric_key, self.start_time])
                    load_succeed = self._load_model(self.model, model_name)
                    if load_succeed:
                        print("Reloaded the best model.")
                    else:
                        print("Fail to reload best model.")
        finally:
            self._summary_writer.close()
            del self._summary_writer
        results['seconds'] = round(time.time() - start_time, 2)

        return results

    def _train(self):
        if not self.use_tqdm:
            from fastNLP.core.utils import pseudo_tqdm as inner_tqdm
        else:
            inner_tqdm = tqdm
        self.step = 0
        start = time.time()
        data_iterator = Batch(self.train_data, batch_size=self.batch_size, sampler=self.sampler, as_numpy=False)
        total_steps = data_iterator.num_batches * self.n_epochs
        with inner_tqdm(total=total_steps, postfix='loss:{0:<6.5f}', leave=False, dynamic_ncols=True) as pbar:
            avg_loss = 0
            for epoch in range(1, self.n_epochs+1):
                pbar.set_description_str(desc="Epoch {}/{}".format(epoch, self.n_epochs))
                # early stopping
                self.callback_manager.before_epoch(epoch, self.n_epochs)
                for batch_x, batch_y in data_iterator:
                    indices = data_iterator.get_batch_indices()
                    # negative sampling; replace unknown; re-weight batch_y
                    self.callback_manager.before_batch(batch_x, batch_y, indices)
                    _move_dict_value_to_device(batch_x, batch_y, device=self._model_device)
                    prediction = self._data_forward(self.model, batch_x)

                    # edit prediction
                    self.callback_manager.before_loss(batch_y, prediction)
                    loss = self._compute_loss(prediction, batch_y)
                    avg_loss += loss.item()

                    # Is loss NaN or inf? requires_grad = False
                    self.callback_manager.before_backward(loss, self.model)
                    self._grad_backward(loss)
                    # gradient clipping
                    self.callback_manager.after_backward(self.model)

                    self._update()
                    # lr scheduler; lr_finder; one_cycle
                    self.callback_manager.after_step()

                    self._summary_writer.add_scalar("loss", loss.item(), global_step=self.step)
                    for name, param in self.model.named_parameters():
                        if param.requires_grad:
                            self._summary_writer.add_scalar(name + "_mean", param.mean(), global_step=self.step)
                            # self._summary_writer.add_scalar(name + "_std", param.std(), global_step=self.step)
                            # self._summary_writer.add_scalar(name + "_grad_sum", param.sum(), global_step=self.step)
                    if (self.step+1) % self.print_every == 0:
                        if self.use_tqdm:
                            print_output = "loss:{0:<6.5f}".format(avg_loss / self.print_every)
                            pbar.update(self.print_every)
                        else:
                            end = time.time()
                            diff = timedelta(seconds=round(end - start))
                            print_output = "[epoch: {:>3} step: {:>4}] train loss: {:>4.6} time: {}".format(
                                epoch, self.step, avg_loss, diff)
                        pbar.set_postfix_str(print_output)
                        avg_loss = 0
                    self.step += 1
                    # do nothing
                    self.callback_manager.after_batch()

                    if ((self.validate_every > 0 and self.step % self.validate_every == 0) or
                        (self.validate_every < 0 and self.step % len(data_iterator)) == 0) \
                            and self.dev_data is not None:
                        eval_res = self._do_validation(epoch=epoch, step=self.step)
                        eval_str = "Evaluation at Epoch {}/{}. Step:{}/{}. ".format(epoch, self.n_epochs, self.step,
                                                                                    total_steps) + \
                                   self.tester._format_eval_results(eval_res)
                        pbar.write(eval_str)

                # if self.validate_every < 0 and self.dev_data:
                #     eval_res = self._do_validation(epoch=epoch, step=self.step)
                #     eval_str = "Epoch {}/{}. Step:{}/{}. ".format(epoch, self.n_epochs, self.step, total_steps) + \
                #                self.tester._format_eval_results(eval_res)
                #     pbar.write(eval_str)
                if epoch != self.n_epochs:
                    data_iterator = Batch(self.train_data, batch_size=self.batch_size, sampler=self.sampler,
                                          as_numpy=False)
                # lr decay; early stopping
                self.callback_manager.after_epoch(epoch, self.n_epochs, self.optimizer)
            pbar.close()

<<<<<<< HEAD
    def _print_train(self):
        epoch = 1
        start = time.time()
        while epoch <= self.n_epochs:
            self.callback_manager.before_epoch(epoch, self.n_epochs)

            data_iterator = Batch(self.train_data, batch_size=self.batch_size, sampler=self.sampler,
                                  as_numpy=False)

            for batch_x, batch_y in data_iterator:
                self.callback_manager.before_batch(batch_x, batch_y, data_iterator.get_batch_indices())
                # TODO 这里可能会遇到问题，万一用户在model内部修改了prediction的device就会有问题
                _move_dict_value_to_device(batch_x, batch_y, device=self._model_device)
                prediction = self._data_forward(self.model, batch_x)

                self.callback_manager.before_loss(batch_y, prediction)
                loss = self._compute_loss(prediction, batch_y)

                self.callback_manager.before_backward(loss, self.model)
                self._grad_backward(loss)

                self.callback_manager.after_backward(self.model)
                self._update()
                self.callback_manager.after_step()

                self._summary_writer.add_scalar("loss", loss.item(), global_step=self.step)
                for name, param in self.model.named_parameters():
                    if param.requires_grad:
                        self._summary_writer.add_scalar(name + "_mean", param.mean(), global_step=self.step)
                        # self._summary_writer.add_scalar(name + "_std", param.std(), global_step=self.step)
                        # self._summary_writer.add_scalar(name + "_grad_sum", param.sum(), global_step=self.step)
                if self.print_every > 0 and self.step % self.print_every == 0:
                    end = time.time()
                    diff = timedelta(seconds=round(end - start))
                    print_output = "[epoch: {:>3} step: {:>4}] train loss: {:>4.6} time:  {}".format(
                        epoch, self.step, loss.data, diff)
                    print(print_output)

                if (self.validate_every > 0 and self.step % self.validate_every == 0 and
                        self.dev_data is not None):
                    self._do_validation(epoch=epoch, step=self.step)

                self.step += 1
                self.callback_manager.after_batch()

            # validate_every override validation at end of epochs
            if self.dev_data and self.validate_every <= 0:
                self._do_validation(epoch=epoch, step=self.step)
            epoch += 1
            self.callback_manager.after_epoch(epoch, self.n_epochs, self.optimizer)

=======
>>>>>>> 40055297
    def _do_validation(self, epoch, step):
        res = self.tester.test()
        for name, metric in res.items():
            for metric_key, metric_val in metric.items():
                self._summary_writer.add_scalar("valid_{}_{}".format(name, metric_key), metric_val,
                                                global_step=self.step)
        if self._better_eval_result(res):
            if self.save_path is not None:
                self._save_model(self.model,
                             "best_" + "_".join([self.model.__class__.__name__, self.metric_key, self.start_time]))
            else:
                self._best_model_states = {name:param.cpu().clone() for name, param in self.model.named_parameters()}
            self.best_dev_perf = res
            self.best_dev_epoch = epoch
            self.best_dev_step = step
        # get validation results; adjust optimizer
        self.callback_manager.after_valid(res, self.metric_key, self.optimizer)
        return res

    def _mode(self, model, is_test=False):
        """Train mode or Test mode. This is for PyTorch currently.

        :param model: a PyTorch model
        :param bool is_test: whether in test mode or not.

        """
        if is_test:
            model.eval()
        else:
            model.train()

    def _update(self):
        """Perform weight update on a model.

        """
        self.optimizer.step()

    def _data_forward(self, network, x):
        x = _build_args(network.forward, **x)
        y = network(**x)
        if not isinstance(y, dict):
            raise TypeError(f"The return value of {get_func_signature(network.forward)} should be dict, got {type(y)}.")
        return y

    def _grad_backward(self, loss):
        """Compute gradient with link rules.

        :param loss: a scalar where back-prop starts

        For PyTorch, just do "loss.backward()"
        """
        self.model.zero_grad()
        loss.backward()

    def _compute_loss(self, predict, truth):
        """Compute loss given prediction and ground truth.

        :param predict: prediction dict, produced by model.forward
        :param truth: ground truth dict, produced by batch_y
        :return: a scalar
        """
        return self.losser(predict, truth)

    def _save_model(self, model, model_name, only_param=False):
        if self.save_path is not None:
            model_name = os.path.join(self.save_path, model_name)
            if only_param:
                torch.save(model.state_dict(), model_name)
            else:
                torch.save(model, model_name)

    def _load_model(self, model, model_name, only_param=False):
        # 返回bool值指示是否成功reload模型
        if self.save_path is not None:
            model_path = os.path.join(self.save_path, model_name)
            if only_param:
                states = torch.load(model_path)
            else:
                states = torch.load(model_path).state_dict()
            model.load_state_dict(states)
        elif hasattr(self, "_best_model_states"):
            model.load_state_dict(self._best_model_states)
        else:
            return False
        return True

    def _better_eval_result(self, metrics):
        """Check if the current epoch yields better validation results.

        :return bool value: True means current results on dev set is the best.
        """
        indicator_val = _check_eval_results(metrics, self.metric_key, self.metrics)
        is_better = True
        if self.best_metric_indicator is None:
            # first-time validation
            self.best_metric_indicator = indicator_val
        else:
            if self.increase_better is True:
                if indicator_val > self.best_metric_indicator:
                    self.best_metric_indicator = indicator_val
                else:
                    is_better = False
            else:
                if indicator_val < self.best_metric_indicator:
                    self.best_metric_indicator = indicator_val
                else:
                    is_better = False
        return is_better


DEFAULT_CHECK_BATCH_SIZE = 2
DEFAULT_CHECK_NUM_BATCH = 2

def _get_value_info(_dict):
    # given a dict value, return information about this dict's value. Return list of str
    strs = []
    for key, value in _dict.items():
        _str = ''
        if isinstance(value, torch.Tensor):
            _str += "\t{}: (1)type:torch.Tensor (2)dtype:{}, (3)shape:{} ".format(key,
                                                                                  value.dtype, value.size())
        elif isinstance(value, np.ndarray):
            _str += "\t{}: (1)type:numpy.ndarray (2)dtype:{}, (3)shape:{} ".format(key,
                                                                                   value.dtype, value.shape)
        else:
            _str += "\t{}: type:{}".format(key, type(value))
        strs.append(_str)
    return strs

def _check_code(dataset, model, losser, metrics, batch_size=DEFAULT_CHECK_BATCH_SIZE,
                dev_data=None, metric_key=None,
                check_level=0):
    # check get_loss 方法
    model_devcie = model.parameters().__next__().device

    batch = Batch(dataset=dataset, batch_size=batch_size, sampler=SequentialSampler())
    for batch_count, (batch_x, batch_y) in enumerate(batch):
        _move_dict_value_to_device(batch_x, batch_y, device=model_devcie)
        # forward check
        if batch_count==0:
            info_str = ""
            input_fields = _get_value_info(batch_x)
            target_fields = _get_value_info(batch_y)
            if len(input_fields)>0:
                info_str += "input fields after batch(if batch size is {}):\n".format(batch_size)
                info_str += "\n".join(input_fields)
                info_str += '\n'
            else:
                raise RuntimeError("There is no input field.")
            if len(target_fields)>0:
                info_str += "target fields after batch(if batch size is {}):\n".format(batch_size)
                info_str += "\n".join(target_fields)
                info_str += '\n'
            else:
                info_str += 'There is no target field.'
            print(info_str)
            _check_forward_error(forward_func=model.forward, dataset=dataset,
                                    batch_x=batch_x, check_level=check_level)

        refined_batch_x = _build_args(model.forward, **batch_x)
        pred_dict = model(**refined_batch_x)
        func_signature = get_func_signature(model.forward)
        if not isinstance(pred_dict, dict):
            raise TypeError(f"The return value of {func_signature} should be `dict`, not `{type(pred_dict)}`.")

        # loss check
        try:
            loss = losser(pred_dict, batch_y)
            # check loss output
            if batch_count == 0:
                if not isinstance(loss, torch.Tensor):
                    raise TypeError(
                        f"The return value of {get_func_signature(losser.get_loss)} should be `torch.Tensor`, "
                        f"but got `{type(loss)}`.")
                if len(loss.size()) != 0:
                    raise ValueError(
                        f"The size of return value of {get_func_signature(losser.get_loss)} is {loss.size()}, "
                        f"should be torch.size([])")
            loss.backward()
        except CheckError as e:
            # TODO: another error raised if CheckError caught
            pre_func_signature = get_func_signature(model.forward)
            _check_loss_evaluate(prev_func_signature=pre_func_signature, func_signature=e.func_signature,
                                 check_res=e.check_res, pred_dict=pred_dict, target_dict=batch_y,
                                 dataset=dataset, check_level=check_level)
        model.zero_grad()
        if batch_count + 1 >= DEFAULT_CHECK_NUM_BATCH:
            break

    if dev_data is not None:
        tester = Tester(data=dev_data[:batch_size * DEFAULT_CHECK_NUM_BATCH], model=model, metrics=metrics,
                        batch_size=batch_size, verbose=-1)
        evaluate_results = tester.test()
        _check_eval_results(metrics=evaluate_results, metric_key=metric_key, metric_list=metrics)


def _check_eval_results(metrics, metric_key, metric_list):
    # metrics: tester返回的结果
    # metric_key: 一个用来做筛选的指标，来自Trainer的初始化
    # metric_list: 多个用来做评价的指标，来自Trainer的初始化
    if isinstance(metrics, tuple):
        loss, metrics = metrics

    if isinstance(metrics, dict):
        if len(metrics) == 1:
            # only single metric, just use it
            metric_dict = list(metrics.values())[0]
            metrics_name = list(metrics.keys())[0]
        else:
            metrics_name = metric_list[0].__class__.__name__
            if metrics_name not in metrics:
                raise RuntimeError(f"{metrics_name} is chosen to do validation, but got {metrics}")
            metric_dict = metrics[metrics_name]

        if len(metric_dict) == 1:
            indicator_val, indicator = list(metric_dict.values())[0], list(metric_dict.keys())[0]
        elif len(metric_dict) > 1 and metric_key is None:
            raise RuntimeError(
                f"Got multiple metric keys: {metric_dict}, but metric_key is not set. Which one to use?")
        else:
            # metric_key is set
            if metric_key not in metric_dict:
                raise RuntimeError(f"metric key {metric_key} not found in {metric_dict}")
            indicator_val = metric_dict[metric_key]
    else:
        raise RuntimeError("Invalid metrics type. Expect {}, got {}".format((tuple, dict), type(metrics)))
    return indicator_val<|MERGE_RESOLUTION|>--- conflicted
+++ resolved
@@ -301,60 +301,6 @@
                 self.callback_manager.after_epoch(epoch, self.n_epochs, self.optimizer)
             pbar.close()
 
-<<<<<<< HEAD
-    def _print_train(self):
-        epoch = 1
-        start = time.time()
-        while epoch <= self.n_epochs:
-            self.callback_manager.before_epoch(epoch, self.n_epochs)
-
-            data_iterator = Batch(self.train_data, batch_size=self.batch_size, sampler=self.sampler,
-                                  as_numpy=False)
-
-            for batch_x, batch_y in data_iterator:
-                self.callback_manager.before_batch(batch_x, batch_y, data_iterator.get_batch_indices())
-                # TODO 这里可能会遇到问题，万一用户在model内部修改了prediction的device就会有问题
-                _move_dict_value_to_device(batch_x, batch_y, device=self._model_device)
-                prediction = self._data_forward(self.model, batch_x)
-
-                self.callback_manager.before_loss(batch_y, prediction)
-                loss = self._compute_loss(prediction, batch_y)
-
-                self.callback_manager.before_backward(loss, self.model)
-                self._grad_backward(loss)
-
-                self.callback_manager.after_backward(self.model)
-                self._update()
-                self.callback_manager.after_step()
-
-                self._summary_writer.add_scalar("loss", loss.item(), global_step=self.step)
-                for name, param in self.model.named_parameters():
-                    if param.requires_grad:
-                        self._summary_writer.add_scalar(name + "_mean", param.mean(), global_step=self.step)
-                        # self._summary_writer.add_scalar(name + "_std", param.std(), global_step=self.step)
-                        # self._summary_writer.add_scalar(name + "_grad_sum", param.sum(), global_step=self.step)
-                if self.print_every > 0 and self.step % self.print_every == 0:
-                    end = time.time()
-                    diff = timedelta(seconds=round(end - start))
-                    print_output = "[epoch: {:>3} step: {:>4}] train loss: {:>4.6} time:  {}".format(
-                        epoch, self.step, loss.data, diff)
-                    print(print_output)
-
-                if (self.validate_every > 0 and self.step % self.validate_every == 0 and
-                        self.dev_data is not None):
-                    self._do_validation(epoch=epoch, step=self.step)
-
-                self.step += 1
-                self.callback_manager.after_batch()
-
-            # validate_every override validation at end of epochs
-            if self.dev_data and self.validate_every <= 0:
-                self._do_validation(epoch=epoch, step=self.step)
-            epoch += 1
-            self.callback_manager.after_epoch(epoch, self.n_epochs, self.optimizer)
-
-=======
->>>>>>> 40055297
     def _do_validation(self, epoch, step):
         res = self.tester.test()
         for name, metric in res.items():
