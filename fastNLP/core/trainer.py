import copy
import os
import time
from datetime import timedelta

import torch
import tensorboardX
from tensorboardX import SummaryWriter

from fastNLP.core.action import Action
from fastNLP.core.action import RandomSampler, Batchifier
from fastNLP.core.loss import Loss
from fastNLP.core.optimizer import Optimizer
from fastNLP.core.tester import SeqLabelTester, ClassificationTester,AdvSeqLabelTester
from fastNLP.modules import utils
from fastNLP.saver.logger import create_logger
from fastNLP.saver.model_saver import ModelSaver

logger = create_logger(__name__, "./train_test.log")


class BaseTrainer(object):
    """Operations of training a model, including data loading, gradient descent, and validation.
    """

    def __init__(self, **kwargs):
        """
        :param kwargs: dict of (key, value), or dict-like object. key is str.
        The base trainer requires the following keys:
            - epochs: int, the number of epochs in training
            - validate: bool, whether or not to validate on dev set
            - batch_size: int
            - pickle_path: str, the path to pickle files for pre-processing
        """
        super(BaseTrainer, self).__init__()

        """
            "default_args" provides default value for important settings. 
            The initialization arguments "kwargs" with the same key (name) will override the default value. 
            "kwargs" must have the same type as "default_args" on corresponding keys. 
            Otherwise, error will raise.
        """
        default_args = {"epochs": 3, "batch_size": 8, "validate": True, "use_cuda": True, "pickle_path": "./save/",
                        "save_best_dev": True, "model_name": "default_model_name.pkl", "print_every_step": 1,
                        "loss": Loss(None),  # used to pass type check
                        "optimizer": Optimizer("Adam", lr=0.001, weight_decay=0)
                        }
        """
            "required_args" is the collection of arguments that users must pass to Trainer explicitly. 
            This is used to warn users of essential settings in the training. 
            Obviously, "required_args" is the subset of "default_args". 
            The value in "default_args" to the keys in "required_args" is simply for type check. 
        """
        #add required arguments here
        required_args = {}

        for req_key in required_args:
            if req_key not in kwargs:
                logger.error("Trainer lacks argument {}".format(req_key))
                raise ValueError("Trainer lacks argument {}".format(req_key))

        for key in default_args:
            if key in kwargs:
                if isinstance(kwargs[key], type(default_args[key])):
                    default_args[key] = kwargs[key]
                else:
                    msg = "Argument %s type mismatch: expected %s while get %s" % (
                        key, type(default_args[key]), type(kwargs[key]))
                    logger.error(msg)
                    raise ValueError(msg)
            else:
                # BaseTrainer doesn't care about extra arguments
                pass
        print(default_args)

        self.n_epochs = default_args["epochs"]
        self.batch_size = default_args["batch_size"]
        self.pickle_path = default_args["pickle_path"]
        self.validate = default_args["validate"]
        self.save_best_dev = default_args["save_best_dev"]
        self.use_cuda = default_args["use_cuda"]
        self.model_name = default_args["model_name"]
        self.print_every_step = default_args["print_every_step"]

        self._model = None
        self._loss_func = default_args["loss"].get()  # return a pytorch loss function or None
        self._optimizer = None
        self._optimizer_proto = default_args["optimizer"]
        self._summary_writer = SummaryWriter(self.pickle_path + 'tensorboard_logs')
        self._graph_summaried = False

    def train(self, network, train_data, dev_data=None):
        """General Training Procedure

        :param network: a model
        :param train_data: three-level list, the training set.
        :param dev_data: three-level list, the validation data (optional)
        """
        # transfer model to gpu if available
        if torch.cuda.is_available() and self.use_cuda:
            self._model = network.cuda()
            # self._model is used to access model-specific loss
        else:
            self._model = network

        # define Tester over dev data
        if self.validate:
            default_valid_args = {"save_output": True, "validate_in_training": True, "save_dev_input": True,
                                  "save_loss": True, "batch_size": self.batch_size, "pickle_path": self.pickle_path,
                                  "use_cuda": self.use_cuda, "print_every_step": 0}
            validator = self._create_validator(default_valid_args)
            logger.info("validator defined as {}".format(str(validator)))

        # optimizer and loss
        self.define_optimizer()
        logger.info("optimizer defined as {}".format(str(self._optimizer)))
        self.define_loss()
        logger.info("loss function defined as {}".format(str(self._loss_func)))

        # main training procedure
        start = time.time()
        logger.info("training epochs started")
        for epoch in range(1, self.n_epochs + 1):
            logger.info("training epoch {}".format(epoch))

            # turn on network training mode
            self.mode(network, test=False)
            # prepare mini-batch iterator
            data_iterator = iter(Batchifier(RandomSampler(train_data), self.batch_size, drop_last=False))
            logger.info("prepared data iterator")

            # one forward and backward pass
            self._train_step(data_iterator, network, start=start, n_print=self.print_every_step, epoch=epoch)

            # validation
            if self.validate:
                logger.info("validation started")
                validator.test(network, dev_data)

                if self.save_best_dev and self.best_eval_result(validator):
                    self.save_model(network, self.model_name)
                    print("Saved better model selected by validation.")
                    logger.info("Saved better model selected by validation.")

                valid_results = validator.show_metrics()
                print("[epoch {}] {}".format(epoch, valid_results))
                logger.info("[epoch {}] {}".format(epoch, valid_results))

    def _train_step(self, data_iterator, network, **kwargs):
        """Training process in one epoch.

            kwargs should contain:
                - n_print: int, print training information every n steps.
                - start: time.time(), the starting time of this step.
                - epoch: int,
        """
        step = 0
        for batch_x, batch_y in self.make_batch(data_iterator):

            prediction = self.data_forward(network, batch_x)

            loss = self.get_loss(prediction, batch_y)
            self.grad_backward(loss)
            self.update()
            self._summary_writer.add_scalar("loss", loss.item(), global_step=step)

            if not self._graph_summaried:
                self._summary_writer.add_graph(network, batch_x)
                self._graph_summaried = True

            if kwargs["n_print"] > 0 and step % kwargs["n_print"] == 0:
                end = time.time()
                diff = timedelta(seconds=round(end - kwargs["start"]))
                print_output = "[epoch: {:>3} step: {:>4}] train loss: {:>4.2} time: {}".format(
                    kwargs["epoch"], step, loss.data, diff)
                print(print_output)
                logger.info(print_output)
            step += 1

    def cross_validate(self, network, train_data_cv, dev_data_cv):
        """Training with cross validation.
        :param network: the model
        :param train_data_cv: four-level list, of shape [num_folds, num_examples, 2, ?]
        :param dev_data_cv: four-level list, of shape [num_folds, num_examples, 2, ?]
        """
        if len(train_data_cv) != len(dev_data_cv):
            logger.error("the number of folds in train and dev data unequals {}!={}".format(len(train_data_cv),
                                                                                            len(dev_data_cv)))
            raise RuntimeError("the number of folds in train and dev data unequals")
        if self.validate is False:
            logger.warn("Cross validation requires self.validate to be True. Please turn it on. ")
            print("[warning] Cross validation requires self.validate to be True. Please turn it on. ")
            self.validate = True

        n_fold = len(train_data_cv)
        logger.info("perform {} folds cross validation.".format(n_fold))
        for i in range(n_fold):
            print("CV:", i)
            logger.info("running the {} of {} folds cross validation".format(i + 1, n_fold))
            network_copy = copy.deepcopy(network)
            self.train(network_copy, train_data_cv[i], dev_data_cv[i])

    def make_batch(self, iterator):
        raise NotImplementedError

    def mode(self, network, test):
        Action.mode(network, test)

    def define_optimizer(self):
        """Define framework-specific optimizer specified by the models.

        """
        self._optimizer = self._optimizer_proto.construct_from_pytorch(self._model.parameters())

    def update(self):
<<<<<<< HEAD
        """
        Perform weight update on a model.
=======
        """Perform weight update on a model.

>>>>>>> 4bcfc5f9
        For PyTorch, just call optimizer to update.
        """
        self._optimizer.step()

    def data_forward(self, network, x):
        raise NotImplementedError

    def grad_backward(self, loss):
        """Compute gradient with link rules.

        :param loss: a scalar where back-prop starts
        For PyTorch, just do "loss.backward()"
        """
        self._model.zero_grad()
        loss.backward()

    def get_loss(self, predict, truth):
        """Compute loss given prediction and ground truth.

        :param predict: prediction label vector
        :param truth: ground truth label vector
        :return: a scalar
        """
        return self._loss_func(predict, truth)

    def define_loss(self):
        """Define a loss for the trainer.

        If the model defines a loss, use model's loss.
        Otherwise, Trainer must has a loss argument, use it as loss.
        These two losses cannot be defined at the same time.
        Trainer does not handle loss definition or choose default losses.
        """
        if hasattr(self._model, "loss") and self._loss_func is not None:
            raise ValueError("Both the model and Trainer define loss. Please take out your loss.")

        if hasattr(self._model, "loss"):
            self._loss_func = self._model.loss
            logger.info("The model has a loss function, use it.")
        else:
            if self._loss_func is None:
                raise ValueError("Please specify a loss function.")
            logger.info("The model didn't define loss, use Trainer's loss.")

    def best_eval_result(self, validator):
        """Check if the current epoch yields better validation results.

        :param validator: a Tester instance
        :return: bool, True means current results on dev set is the best.
        """
        accuracy = validator.metrics()
        if accuracy > self.best_accuracy:
            self.best_accuracy = accuracy
            return True
        else:
            return False

    def save_model(self, network, model_name):
        """Save this model with such a name.
        This method may be called multiple times by Trainer to overwritten a better model.
        :param network: the PyTorch model
        :param model_name: str
        """
        if model_name[-4:] != ".pkl":
            model_name += ".pkl"
        ModelSaver(os.path.join(self.pickle_path, model_name)).save_pytorch(network)

    def _create_validator(self, valid_args):
        raise NotImplementedError


class SeqLabelTrainer(BaseTrainer):
<<<<<<< HEAD
    """
    Trainer for Sequence Labeling
=======
    """Trainer for Sequence Labeling

>>>>>>> 4bcfc5f9
    """

    def __init__(self, **kwargs):
        super(SeqLabelTrainer, self).__init__(**kwargs)
        # self.vocab_size = kwargs["vocab_size"]
        # self.num_classes = kwargs["num_classes"]
        self.max_len = None
        self.mask = None
        self.best_accuracy = 0.0

    def data_forward(self, network, inputs):
        if not isinstance(inputs, tuple):
            raise RuntimeError("output_length must be true for sequence modeling. Receive {}".format(type(inputs[0])))
        # unpack the returned value from make_batch
        x, seq_len = inputs[0], inputs[1]

        batch_size, max_len = x.size(0), x.size(1)
        mask = utils.seq_mask(seq_len, max_len)
        mask = mask.byte().view(batch_size, max_len)

        if torch.cuda.is_available() and self.use_cuda:
            mask = mask.cuda()
        self.mask = mask

        y = network(x)
        return y

    def get_loss(self, predict, truth):
        """Compute loss given prediction and ground truth.

        :param predict: prediction label vector, [batch_size, max_len, tag_size]
        :param truth: ground truth label vector, [batch_size, max_len]
        :return loss: a scalar
        """
        batch_size, max_len = predict.size(0), predict.size(1)
        assert truth.shape == (batch_size, max_len)

        loss = self._model.loss(predict, truth, self.mask)
        return loss

    def make_batch(self, iterator):
        return Action.make_batch(iterator, output_length=True, use_cuda=self.use_cuda)

    def _create_validator(self, valid_args):
        return SeqLabelTester(**valid_args)


class AdvSeqLabelTrainer(BaseTrainer):
    """
        Trainer for Sequence Labeling(multi-features)
    """
    def __init__(self,**kwargs):
        super(AdvSeqLabelTrainer,self).__init__(**kwargs)
        self.max_len = None
        self.mask = None
        self.best_result = 0.0 #The higher the result, the better

    def define_optimizer(self,):
        """
        override
        :return:
        """
        self._optimizer = torch.optim.Adam(self._model.parameters(), lr=0.05)
        self.scheduler = torch.optim.lr_scheduler.StepLR(self._optimizer, step_size=100, gamma=0.2)

    def update(self):
        """
        override
        :return:
        """
        self._optimizer.step()
        self.scheduler.step()

    def data_forward(self, network, inputs):
        """
            this function must be overloaded, because number of features is not sure.
        """
        if not isinstance(inputs, tuple):
            raise RuntimeError("output_length must be true for sequence modeling. Receive {}".format(type(inputs[0])))
        # unpack the returned value from make_batch
        x, seq_len, all_fea = inputs[0], inputs[1], inputs[2]

        entity = all_fea[0]
        value_ph=all_fea[1]

        #batch_size, max_len = x.size(0), x.size(1)
        # mask = utils.seq_mask(seq_len, max_len)
        # mask = mask.byte().view(batch_size, max_len)
        #
        # if torch.cuda.is_available() and self.use_cuda:
        #     mask = mask.cuda()
        # self.mask = mask
        self.mask = entity.ge(1)
        y = network(x,entity,value_ph)
        return y

    def get_loss(self, predict, truth):
        """
        Compute loss given prediction and ground truth.
        :param predict: prediction label vector, [batch_size, max_len, tag_size]
        :param truth: ground truth label vector, [batch_size, max_len]
        :return: a scalar
        """
        batch_size, max_len = predict.size(0), predict.size(1)
        assert truth.shape == (batch_size, max_len)

        loss = self._model.loss(predict, truth, self.mask)
        return loss

    def make_batch(self, iterator):
        return Action.adv_make_batch(iterator, output_length=True, use_cuda=self.use_cuda)

    def _create_validator(self, valid_args):
        return AdvSeqLabelTester(**valid_args)




class ClassificationTrainer(BaseTrainer):
    """Trainer for text classification."""

    def __init__(self, **train_args):
        super(ClassificationTrainer, self).__init__(**train_args)

        self.iterator = None
        self.loss_func = None
        self.optimizer = None
        self.best_accuracy = 0

    def data_forward(self, network, x):
        """Forward through network."""
        logits = network(x)
        return logits

    def make_batch(self, iterator):
        return Action.make_batch(iterator, output_length=False, use_cuda=self.use_cuda)

    def _create_validator(self, valid_args):
        return ClassificationTester(**valid_args)<|MERGE_RESOLUTION|>--- conflicted
+++ resolved
@@ -213,13 +213,9 @@
         self._optimizer = self._optimizer_proto.construct_from_pytorch(self._model.parameters())
 
     def update(self):
-<<<<<<< HEAD
         """
         Perform weight update on a model.
-=======
-        """Perform weight update on a model.
-
->>>>>>> 4bcfc5f9
+
         For PyTorch, just call optimizer to update.
         """
         self._optimizer.step()
@@ -292,13 +288,9 @@
 
 
 class SeqLabelTrainer(BaseTrainer):
-<<<<<<< HEAD
     """
     Trainer for Sequence Labeling
-=======
-    """Trainer for Sequence Labeling
-
->>>>>>> 4bcfc5f9
+
     """
 
     def __init__(self, **kwargs):
