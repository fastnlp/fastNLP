--- conflicted
+++ resolved
@@ -11,11 +11,11 @@
     get_paddle_device_id,
     paddle_move_data_to_device,
 )
-<<<<<<< HEAD
-from fastNLP.core.samplers import ReproducibleBatchSampler, ReproducibleIterator, re_instantiate_sampler
-=======
-from fastNLP.core.samplers import RandomBatchSampler, ReproducibleSampler
->>>>>>> 14fffcb3
+from fastNLP.core.samplers import (
+    ReproducibleBatchSampler,
+    ReproducibleIterator,
+    re_instantiate_sampler,
+)
 from fastNLP.core.log import logger
 
 if _NEED_IMPORT_PADDLE:
@@ -141,12 +141,11 @@
         """
         return paddle_move_data_to_device(batch, "gpu:0")
 
-    def set_dist_repro_dataloader(self, dataloader, dist: Union[str, RandomBatchSampler, ReproducibleSampler],
+    def set_dist_repro_dataloader(self, dataloader, dist: Union[str, ReproducibleBatchSampler, ReproducibleIterator],
                                   reproducible: bool = False, sampler_or_batch_sampler=None):
         # 暂时不支持IteratorDataset
         assert dataloader.dataset_kind != _DatasetKind.ITER, \
                 "FastNLP does not support `IteratorDataset` now."
-<<<<<<< HEAD
         if isinstance(dist, ReproducibleBatchSampler):
             return replace_batch_sampler(dataloader, dist)
         elif isinstance(dist, ReproducibleIterator):
@@ -165,26 +164,6 @@
                     batch_sampler=args.batch_sampler,
                     batch_size=args.batch_size,
                     drop_last=args.drop_last
-=======
-        if isinstance(dist, RandomBatchSampler):
-            dataloader.batch_sampler = dist
-            return dataloader
-        if isinstance(dist, ReproducibleSampler):
-            dataloader.batch_sampler.sampler = dist
-            return dataloader            
-
-        if reproducible:
-            if isinstance(dataloader.batch_sampler.sampler, ReproducibleSampler):
-                return dataloader
-            elif isinstance(dataloader.batch_sampler, RandomBatchSampler):
-                return dataloader
-            else:
-                # TODO
-                batch_sampler = RandomBatchSampler(
-                    batch_sampler=dataloader.batch_sampler,
-                    batch_size=dataloader.batch_sampler.batch_size,
-                    drop_last=dataloader.drop_last
->>>>>>> 14fffcb3
                 )
                 return replace_batch_sampler(dataloader, batch_sampler)
         else:
