r"""
分布式 Trainer
使用步骤
1. 在代码中调用 DistTrainer，类似 Trainer，传入模型和数据等等参数
2. 在命令行中，将 python your_script.py 替换为 python -m torch.distributed.launch --nproc_per_node=N your_script.py
"""
import logging
import os
import time
from datetime import datetime

import contextlib
import torch
import torch.cuda
import torch.distributed as dist
import torch.optim
from torch.serialization import default_restore_location
from pkg_resources import parse_version
from torch.nn.parallel import DistributedDataParallel as DDP
from torch.utils.data.distributed import DistributedSampler
from tqdm import tqdm
import time

from ._logger import logger, init_logger_dist
from .batch import DataSetIter, BatchIter
from .callback import DistCallbackManager, CallbackException
from .callback import _TesterCallback
from .dataset import DataSet
from .losses import _prepare_losser
from .optimizer import Optimizer
from .utils import _build_args
from .utils import _build_fp16_env
from .utils import _get_func_signature
from .utils import _move_dict_value_to_device

__all__ = [
    'get_local_rank',
    'DistTrainer',
]

def get_local_rank():
    r"""
    返回当前进程的 local rank， 0 到 N-1 ，N为当前分布式总进程数
    """
    if 'LOCAL_RANK' in os.environ:
        return int(os.environ['LOCAL_RANK'])
    from argparse import ArgumentParser
    parser = ArgumentParser()
    parser.add_argument('--local_rank', type=int)
    args, _ = parser.parse_known_args()
    if 'local_rank' in args and args.local_rank:
        os.environ['LOCAL_RANK'] = str(args.local_rank) # for multiple calls for this function
        return args.local_rank
    raise RuntimeError('Please use "python -m torch.distributed.launch --nproc_per_node=N train_script.py')


class DistTrainer():
    r"""
    分布式的 Trainer，支持分布式训练和混合精度的训练。具体实现原理请阅读 pytorch 官方文档。

    Note: 使用分布式 Trainer 时会同时有多个进程执行训练代码。因此将单进程的训练代码改为多进程之前，
    请仔细检查，确保训练代码中的同步和互斥操作能正确执行（如模型保持，打印日志等）
    """
    def __init__(self, train_data, model, optimizer=None, loss=None,
                 callbacks_all=None, callbacks_master=None,
                 batch_size_per_gpu=8, n_epochs=1,
                 num_workers=1, drop_last=False,
                 dev_data=None, metrics=None, metric_key=None,
                 update_every=1, print_every=10, validate_every=-1,
                 save_path=None, device='auto',
                 fp16=False, use_tqdm=True, **kwargs):
        r"""

        :param train_data: 训练集， :class:`~fastNLP.DataSet` 类型。
        :param nn.modules model: 待训练的模型
        :param optimizer: `torch.optim.Optimizer` 优化器。如果为None，则Trainer使用默认的Adam(model.parameters(), lr=4e-3)这个优化器
        :param loss: 使用的 :class:`~fastNLP.core.losses.LossBase` 对象。当为None时，默认使用 :class:`~fastNLP.LossInForward`
        :param list callbacks_all: 用于在train过程中起调节作用的回调函数，作用于所有训练进程中。
            可使用的callback参见 :mod:`callback模块 <fastNLP.core.callback>`
        :param list callbacks_master: 用于在train过程中起调节作用的回调函数，只作用于其中一个进程（ Master 进程）。
            可使用的callback参见 :mod:`callback模块 <fastNLP.core.callback>`
        :param int batch_size_per_gpu: 训练时，每个进程的 batch 大小。
        :param int n_epochs: 需要优化迭代多少次。
        :param num_workers: int, 有多少个线程来进行数据pad处理。
        :param drop_last: 如果最后一个batch没有正好为batch_size这么多数据，就扔掉最后一个batch
        :param dev_data: 用于做验证的DataSet， :class:`~fastNLP.DataSet` 类型。
        :param metrics: 验证的评估函数。可以只使用一个 :class:`Metric<fastNLP.core.metrics.MetricBase>` ，
            也可以使用多个 :class:`Metric<fastNLP.core.metrics.MetricBase>` ，通过列表传入。
            如验证时取得了更好的验证结果(如果有多个Metric，以列表中第一个Metric为准)，且save_path不为None，
            则保存当前模型。Metric种类详见 :mod:`metrics模块 <fastNLP.core.metrics>` 。仅在传入dev_data时有效。
        :param str,None metric_key:  :class:`Metric<fastNLP.core.metrics.MetricBase>` 有时会有多个指标，
            比如 :class:`~fastNLP.core.metrics.SpanFPreRecMetric` 中包含了'f', 'pre', 'rec'。此时需
            要指定以哪个指标为准。另外有些指标是越小效果越好，比如语言模型的困惑度，这种情况下，在key前面增加一个'-'来表
            明验证时，值越小越好(比如: "-ppl")。仅在传入dev_data时有效。
        :param update_every: int, 多少步更新一次梯度。用于希望累计梯度的场景，比如需要128的batch_size, 但是直接设为128
            会导致内存不足，通过设置batch_size=32, update_every=4达到目的。当optimizer为None时，该参数无效。
        :param int print_every: 多少次反向传播更新tqdm显示的loss; 如果use_tqdm=False, 则多少次反向传播打印loss。
        :param int validate_every: 多少个step在验证集上验证一次; 如果为-1，则每个epoch结束验证一次。仅在传入dev_data时有效。
        :param str,None save_path: 将模型保存路径，如果路径不存在，将自动创建文件夹。如果为None，则不保存模型。如果dev_data为None，则保存
            最后一次迭代的模型。保存的时候不仅保存了参数，还保存了模型结构。即便使用DataParallel，这里也只保存模型。
        :param str device: 指定 device，可以是 gpu，cpu 或 auto
        :param bool fp16: 指定是否使用半精度训练。
        :param bool use_tqdm: 是否使用tqdm来显示训练进度; 如果为False，则将loss打印在终端中。
        :param kwargs: 支持配置可选参数
            bool test_use_tqdm: 在dev上验证的时候是否开启tqdm
            Sampler test_sampler: 在evaluate的时候使用的sampler
            int dev_batch_size: 在evaluate时，使用的evaluate的batch大小
            bool test_use_fp16: test时使用fp16
            bool set_grad_to_none: zero_grad时将grad设为None而不是0
            GradScaler gradscaler: 自定义的梯度 scaler
        """
        assert device in ['auto', 'cuda', 'cpu'], "Please set correct device in [auto', 'cuda', 'cpu']"
        if device == 'auto':
            device = 'cuda' if torch.cuda.is_available() else 'cpu'

        # init distributed
        if device == 'cuda':
            torch.cuda.set_device(get_local_rank())
            self.device = torch.device("cuda", get_local_rank())
        else:
            self.device = torch.device(device)

        init_logger_dist()

        self.world_size = dist.get_world_size()
        self.rank = dist.get_rank() # unique id for each process

        self.train_data = train_data
        self.batch_size_per_gpu = int(batch_size_per_gpu)
        self.n_epochs = int(n_epochs)
        self.num_data_workers = int(num_workers)
        self.drop_last = drop_last
        self.update_every = int(update_every)
        self.print_every = int(print_every)
        self.validate_every = int(validate_every)
        self.save_path = save_path
        self.losser = _prepare_losser(loss)
        self.fp16 = fp16
        self.local_rank = get_local_rank()
        self._forward_func = model.forward
        self.callback_manager = DistCallbackManager(
            env={"trainer": self}, callbacks_all=callbacks_all,
            callbacks_master=callbacks_master)
        self.test_manager = DistCallbackManager(env={'trainer': self})
        self.metric_key = metric_key
        self.use_tqdm = use_tqdm

        model.to(self.device)

        # init fp16, must before DataParallel init
        autocast, GradScaler = _build_fp16_env(dummy=not self.fp16)
        self.auto_cast = autocast
        user_grad_scaler = getattr(kwargs, 'gradscaler', None)
        if user_grad_scaler is not None:
            assert self.fp16, "must set fp16=True to enable gradscaler"
            grad_scaler = user_grad_scaler
        else:
            grad_scaler = GradScaler()
        self.grad_scaler = grad_scaler

        self.set_grad_to_none = getattr(kwargs, 'set_grad_to_none', True)

        # init DataParallel
        if parse_version(torch.__version__)>=parse_version('1.1'):
            self.ddp_model = DDP(model, device_ids=[self.local_rank],
                             output_device=self.local_rank, find_unused_parameters=True)
        else:
            self.ddp_model = DDP(model, device_ids=[self.local_rank],
                             output_device=self.local_rank)
        self.model = self.ddp_model.module

        optimizer = self._get_optimizer(optimizer)
        self.optimizer = optimizer
        if isinstance(self.train_data, DataSet):
            self.sampler = DistributedSampler(self.train_data)
        self.data_iterator = self._get_data_iter(self.train_data)
        self.batch_size = self.world_size * self.batch_size_per_gpu
        self.n_steps = self._get_n_steps()
<<<<<<< HEAD
        self.dev_data = dev_data
        self.metrics = metrics
        self.test_use_tqdm = True
        self.kwargs = dict() # 简而言之 这里使用了建立dict的讨巧的方法，鉴于fitlogcallback中使用了get以避免key 不存在，使用空的dict在callback中会默认返回get的default值
=======

        self.test_use_tqdm = kwargs.get('test_use_tqdm', self.use_tqdm)
        dev_batch_size = kwargs.get('dev_batch_size', batch_size_per_gpu)
>>>>>>> 84776696
        # for evaluation, only run eval on master proc
        if dev_data and metrics:
            cb = _TesterCallback(
                dev_data, model, metrics,
                batch_size=dev_batch_size, num_workers=num_workers, sampler=kwargs.get('test_sampler', None),
                use_tqdm=self.test_use_tqdm)
            self.test_manager.add_callback([cb], master=True)

        # Setup logging
        # 同步start_time
        sync_time = torch.tensor(time.time(), dtype=torch.double).to(self.device)
        dist.broadcast(sync_time, src=0)
        self.start_time = datetime.fromtimestamp(sync_time.item()).strftime('%Y-%m-%d-%H-%M-%S-%f')
        # print('sync_time: {}, start_time: {}'.format(sync_time, self.start_time))

        if self.save_path:
            self.cp_save_path = self.save_path
        else:
            self.cp_save_path = None
        # use INFO in the master, WARN for others
        self.logger = logger
        self.logger.info("Setup Distributed Trainer")
        self.logger.warning("Process pid: {}, rank: {}, local rank: {}, device: {}, fp16: {}".format(
                        os.getpid(), self.rank, self.local_rank, self.device, self.fp16))
        self.logger.info("Num of processes: {}".format(self.world_size))
        self.logger.info("Use device: {}".format(device))

    def _maybe_no_sync(self):
        """
        Whenever *samples* contains more than one mini-batch, we
        want to accumulate gradients locally and only call
        all-reduce in the last backwards pass.
        """
        i = self.step % self.update_every
        if (
                self.world_size > 1
                and hasattr(self.ddp_model, "no_sync")
                and i != 0
        ):
            return self.ddp_model.no_sync()
        else:
            return contextlib.ExitStack()  # dummy contextmanager

    def _get_n_steps(self):
        return len(self.data_iterator) * self.n_epochs

    def _get_data_iter(self, dataset):
        if isinstance(dataset, DataSet):
            return DataSetIter(dataset=dataset, batch_size=self.batch_size_per_gpu, sampler=self.sampler,
                               num_workers=self.num_data_workers, drop_last=self.drop_last)
        elif isinstance(dataset, BatchIter):
            return dataset
        else:
            raise TypeError("train_data type {} not support".format(type(dataset)))

    def _get_optimizer(self, optimizer):
        if isinstance(optimizer, torch.optim.Optimizer):
            return optimizer
        elif isinstance(optimizer, Optimizer):
            return optimizer.construct_from_pytorch(self.ddp_model.parameters())
        elif optimizer is None:
            return torch.optim.Adam(self.ddp_model.parameters(), lr=4e-3)
        else:
            if not (hasattr(optimizer, 'step') and callable(optimizer.step)):
                raise TypeError("optimizer must have a callable step() function.")
            else:
                self.optimizer = optimizer
    @property
    def is_master(self):
        r"""是否是主进程"""
        return self.rank == 0

    def train(self, load_best_model=True, on_exception='auto'):
        r"""
        使用该函数使Trainer开始训练。

        :param str on_exception: 在训练过程遭遇exception，并被 :py:class:Callback 的on_exception()处理后，是否继续抛出异常。
                支持'ignore','raise', 'auto': 'ignore'将捕获异常，写在Trainer.train()后面的代码将继续运行; 'raise'将异常抛出;
                'auto'将ignore以下两种Exception: CallbackException与KeyboardInterrupt, raise其它exception.
        :return dict: 返回一个字典类型的数据,
                内含以下内容::

                    seconds: float, 表示训练时长
                    以下三个内容只有在提供了dev_data的情况下会有。
                    best_eval: Dict of Dict, 表示evaluation的结果。第一层的key为Metric的名称，
                                第二层的key为具体的Metric
                    best_epoch: int，在第几个epoch取得的最佳值
                    best_step: int, 在第几个step(batch)更新取得的最佳值

        """
        try:
            self.logger.info("###### Training epochs started ######")
            self.logger.info('Total epochs: %d'% self.n_epochs)
            self.logger.info('Total steps: %d'% self.n_steps)
            self.logger.info('Num instances per GPU: %d'% self.batch_size_per_gpu)
            self.logger.info('Num of steps per update: %d' % self.update_every)
            self.logger.info('Total batch_size: %d'%
                             (self.batch_size_per_gpu * dist.get_world_size() * self.update_every))
            self.logger.info('Total num of samples: %d'% len(self.train_data))
            self.logger.info("Num of callbacks for all workers: {}".format(
                                len(self.callback_manager.callbacks_all)))
            self.logger.info("Num of callbacks for master workers: {}".format(
                                len(self.callback_manager.callbacks_master)))
            self.logger.info("Callbacks for all workers: {}".format(
                    [repr(cb) for cb in self.callback_manager.callbacks_all]))
            self.logger.info("Callbacks for master workers: {}".format(
                    [repr(cb) for cb in self.callback_manager.callbacks_master]))

            start_time = time.time()
            results = {}
            if self.n_epochs <= 0:
                self.logger.info("Training epoch is {}, nothing was done.".format(self.n_epochs))
                results['seconds'] = 0.
                return results

            try:
                self.callback_manager.on_train_begin()
                self._train()
                self.callback_manager.on_train_end()

            except BaseException as e:
                self.callback_manager.on_exception(e)
                if on_exception == 'auto':
                    if not isinstance(e, (CallbackException, KeyboardInterrupt)):
                        raise e
                    else:
                        self.logger.info('Catch {}, ignored.'.format(e.__class__.__name__))
                elif on_exception == 'raise':
                    raise e

            results['seconds'] = round(time.time() - start_time, 2)
            self.logger.info("###### Train finished ######")
            self.logger.info('Total train time: {} seconds.'. format(results['seconds']))
            if load_best_model and self.cp_save_path and len(self.test_manager.callbacks):
                self.load_check_point(self._best_save_name())
        finally:
            pass
        dist.barrier()
        return results

    def _train(self):
        dist.barrier()
        if not self.use_tqdm:
            from .utils import _pseudo_tqdm as inner_tqdm
        else:
            inner_tqdm = tqdm

        self.step = 0
        self.epoch = 0
        self.pbar = inner_tqdm(total=self.n_steps, postfix='loss:{0:<6.5f}',
                        leave=False, dynamic_ncols=True, disable=not self.is_master)
        pbar = self.pbar
        avg_loss = 0
        data_iterator = self.data_iterator
        self.ddp_model.zero_grad()
        for epoch in range(1, self.n_epochs + 1):
            self.epoch = epoch
            pbar.set_description_str(desc="Epoch {}/{}".format(epoch, self.n_epochs))
            # early stopping
            self.callback_manager.on_epoch_begin()
            for batch_x, batch_y in data_iterator:
                self.step += 1
                self.ddp_model.train()
                _move_dict_value_to_device(batch_x, batch_y, device=self.device)
                indices = data_iterator.get_batch_indices()
                # negative sampling; replace unknown; re-weight batch_y
                self.callback_manager.on_batch_begin(batch_x, batch_y, indices)
                with self.auto_cast():
                    prediction = self._data_forward(self.ddp_model, batch_x)
                    # edit prediction
                    self.callback_manager.on_loss_begin(batch_y, prediction)
                    loss = self._compute_loss(prediction, batch_y)

                avg_loss += loss.detach()

                # Is loss NaN or inf? requires_grad = False
                self.callback_manager.on_backward_begin(loss)
                self.grad_scaler.scale(loss).backward()
                self.callback_manager.on_backward_end()
                if self.step % self.update_every == 0:
                    self._update()
                self.callback_manager.on_step_end()

                if self.step % self.print_every == 0:
                    avg_loss = float(avg_loss) / self.print_every
                    print_output = "loss:{:<6.5f}".format(avg_loss)
                    pbar.update(self.print_every)
                    pbar.set_postfix_str(print_output)
                    avg_loss = 0

                self.callback_manager.on_batch_end()

                if (self.validate_every > 0 and self.step % self.validate_every == 0) and len(self.test_manager.callbacks):
                    self._do_validation()

            # ================= mini-batch end ==================== #
            if self.validate_every < 0 and len(self.test_manager.callbacks):
                self._do_validation()

            # lr decay; early stopping
            self.callback_manager.on_epoch_end()
        # =============== epochs end =================== #
        pbar.close()
        self.pbar = None
    # ============ tqdm end ============== #

    def _clear_grad_opt(self, optimizer):
        if self.set_grad_to_none:
            for group in optimizer.param_groups:
                for p in group['params']:
                    if p.grad is not None:
                        p.grad = None
        else:
            optimizer.zero_grad()

    def _update(self):
        r"""Perform weight update on a model.

        """
        self.grad_scaler.step(self.optimizer)
        self.grad_scaler.update()
        self._clear_grad_opt(self.optimizer)

    def _data_forward(self, network, x):
        x = _build_args(self._forward_func, **x)
        y = network(**x)
        if not isinstance(y, dict):
            raise TypeError(
                f"The return value of {_get_func_signature(self._forward_func)} should be dict, got {type(y)}.")
        return y

    def _compute_loss(self, predict, truth):
        r"""Compute loss given prediction and ground truth.

        :param predict: prediction dict, produced by model.forward
        :param truth: ground truth dict, produced by batch_y
        :return: a scalar
        """
        loss = self.losser(predict, truth)
        if self.update_every > 1:
            loss = loss / self.update_every
        if loss.dim() > 0:
            loss = loss.mean()
        return loss

    def save_check_point(self, name=None, only_params=False):
        r"""保存当前模型"""
        # only master save models
        if name is None:
            name = 'checkpoint-{}.bin'.format(self.step)
        os.makedirs(self.cp_save_path, exist_ok=True)
        path = os.path.join(self.cp_save_path, name)
        self.logger.info("Save checkpoint to {}".format(path))
        model_to_save = self.ddp_model.module
        if only_params:
            model_to_save = model_to_save.state_dict()
        if self.is_master:
            torch.save(model_to_save, path)

    def load_check_point(self, name):
        path = os.path.join(self.cp_save_path, name)
        self.logger.info('reload best model from %s', path)
        model_load = torch.load(
            path,
            map_location=lambda s, l: default_restore_location(s, "cpu"))
        if not isinstance(model_load, dict):
            model_load = model_load.state_dict()
        self.model.load_state_dict(model_load)

    def _best_save_name(self, auto_fix=True):
        best_name = "best_" + "_".join([self.model.__class__.__name__, str(self.metric_key), self.start_time])
        return best_name

    def _do_validation(self):
        with self.ddp_model.no_sync():
            # 因为模型参数不更新，可以关闭同步
            self.callback_manager.on_valid_begin()
            eval_res = self.test_manager.on_valid_begin()
            eval_res = list(filter(lambda x: x is not None, eval_res))
            if len(eval_res):
                eval_res, is_better = list(zip(*eval_res))
                eval_res = eval_res[0]
                is_better = is_better[0]
            else:
                eval_res, is_better = None, None
            if self.metric_key is None and eval_res is not None:
                eval_res0 = list(eval_res.values())[0]
                self.metric_key = list(eval_res0.keys())[0]
            # logger.info('{}, {}'.format(eval_res, is_better))
            # save better model on master node
            if is_better is not None and self.cp_save_path:
                if is_better:
                    self.save_check_point(self._best_save_name(), only_params=False)
            dist.barrier()

            if not self.is_master and self.metric_key is None:
                # 主进程自动得到了metric_key，而其它进程没有
                prefix = 'best_' + self.model.__class__.__name__
                suffix = self.start_time
                fn_list = os.listdir(self.cp_save_path)
                fn_list = [fn for fn in fn_list if fn.startswith(prefix) and fn.endswith(suffix)]
                if len(fn_list) == 1:
                    best_name = fn_list[0]
                    self.metric_key = best_name[len(prefix):-len(suffix)].strip('_')
            # print('RANK {} metric_key {}'.format(self.rank, self.metric_key))
            self.callback_manager.on_valid_end(
                eval_res, self.metric_key, self.optimizer, is_better)
            self.ddp_model.train()

    def close(self):
        r"""关闭Trainer，销毁进程"""
        dist.destroy_process_group()<|MERGE_RESOLUTION|>--- conflicted
+++ resolved
@@ -176,16 +176,14 @@
         self.data_iterator = self._get_data_iter(self.train_data)
         self.batch_size = self.world_size * self.batch_size_per_gpu
         self.n_steps = self._get_n_steps()
-<<<<<<< HEAD
+
         self.dev_data = dev_data
         self.metrics = metrics
         self.test_use_tqdm = True
-        self.kwargs = dict() # 简而言之 这里使用了建立dict的讨巧的方法，鉴于fitlogcallback中使用了get以避免key 不存在，使用空的dict在callback中会默认返回get的default值
-=======
-
+        self.kwargs = kwargs
         self.test_use_tqdm = kwargs.get('test_use_tqdm', self.use_tqdm)
         dev_batch_size = kwargs.get('dev_batch_size', batch_size_per_gpu)
->>>>>>> 84776696
+
         # for evaluation, only run eval on master proc
         if dev_data and metrics:
             cb = _TesterCallback(
