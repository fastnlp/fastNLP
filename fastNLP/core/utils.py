--- conflicted
+++ resolved
@@ -160,11 +160,7 @@
             (k, str(k if self.vocab == None else self.vocab.to_word(k)))
             for k in totallabel
         ])
-<<<<<<< HEAD
         for label, lineidx in zip(totallabel, range(lenth)):
-=======
-        for label, idx in zip(totallabel, range(lenth)):
->>>>>>> ed230971
             idx2row[
                 label] = lineidx  # 建立一个临时字典，key:vocab的index, value: 行列index  1,3,5...->0,1,2,...
             row2idx[
