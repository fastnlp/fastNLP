from typing import Union, Optional, List, Callable, Dict, Sequence, BinaryIO, IO
from functools import partial
from collections import defaultdict
import copy
from contextlib import contextmanager
from dataclasses import is_dataclass
import os
from pathlib import Path
import io

__all__ = [
    'Trainer',
]

from .loops import Loop, TrainBatchLoop
from .utils import State, TrainerState
from .evaluator import Evaluator
from fastNLP.core.controllers.utils.utils import TrainerEventTrigger, _TruncatedDataLoader
from fastNLP.core.callbacks import Callback, CallbackManager, Events, EventsList, Filter
from fastNLP.core.callbacks.callback import _CallbackWrapper
from fastNLP.core.callbacks.callback_events import _SingleEventState
from fastNLP.core.drivers import Driver
from fastNLP.core.drivers.utils import choose_driver
from fastNLP.core.utils import check_fn_not_empty_params, get_fn_arg_names, match_and_substitute_params, nullcontext
from fastNLP.envs import rank_zero_call
from fastNLP.core.log import logger
from fastNLP.envs import FASTNLP_MODEL_FILENAME
from fastNLP.core.utils.exceptions import EarlyStopException


class Trainer(TrainerEventTrigger):
    _custom_callbacks: dict = defaultdict(list)

    def __init__(
            self,
            model,
            driver,
            train_dataloader,
            optimizers,
            device: Optional[Union[int, List[int], str]] = "cpu",
            n_epochs: int = 20,
            validate_dataloaders=None,
            batch_step_fn: Optional[Callable] = None,
            validate_batch_step_fn: Optional[Callable] = None,
            validate_mode: str = "validate",
            callbacks: Union[List[Callback], Callback, None] = None,
            metrics: Optional[dict] = None,
            validate_every: Optional[Union[int, callable]] = -1,
            input_mapping: Optional[Union[Callable, Dict]] = None,
            output_mapping: Optional[Union[Callable, Dict]] = None,
            model_wo_auto_param_call: bool = False,
            accumulation_steps: int = 1,
            fp16: bool = False,
            monitor: str = None,
            larger_better: bool = True,
            marker: Optional[str] = None,
            **kwargs
    ):
        r"""
        `Trainer` 是 fastNLP 用于训练模型的专门的训练器，其支持多种不同的驱动模式，不仅包括最为经常使用的 DDP，而且还支持 jittor 等国产
         的训练框架；新版的 fastNLP 新加入了方便的 callback 函数修饰器，并且支持定制用户自己特定的训练循环过程；通过使用该训练器，用户只需
         要自己实现模型部分，而将训练层面的逻辑完全地交给 fastNLP；

        :param model: 训练所需要的模型，目前支持 pytorch；
        :param driver: 训练模型所使用的具体的驱动模式，应当为以下选择中的一个：["torch", "torch_ddp", ]，之后我们会加入 jittor、paddle
         等国产框架的训练模式；其中 "torch" 表示使用 cpu 或者单张 gpu 进行训练
        :param train_dataloader: 训练数据集，注意其必须是单独的一个数据集，不能是 List 或者 Dict；
        :param optimizers: 训练所需要的优化器；可以是单独的一个优化器实例，也可以是多个优化器组成的 List；
        :param device: 该参数用来指定具体训练时使用的机器；注意当该参数为 None 时，fastNLP 不会将模型和数据进行设备之间的移动处理，但是你
         可以通过参数 `input_mapping` 和 `output_mapping` 来实现设备之间数据迁移的工作（通过这两个参数传入两个处理数据的函数）；同时你也
         可以通过在 kwargs 添加参数 "data_device" 来让我们帮助您将数据迁移到指定的机器上（注意这种情况理应只出现在用户在 Trainer 实例化前
         自己构造 DDP 的多进程场景）；
        device 的可选输入如下所示：
            1. 可选输入：str: ['cpu', 'cuda', 'cuda:0', 'cuda:1', ...] 依次为'cpu'中, 可见的第一个GPU中, 可见的第一个GPU中, 可见的第二个GPU中；
            2. torch.device：将模型装载到torch.device上；
            3. int： 将使用device_id为该值的gpu进行训练；如果值为 -1，那么默认使用全部的显卡，此时是 `TorchDDPDriver`；
            4. list(int)：如果多于1个device，应当通过该种方式进行设定；当 `device` 为一个 list 时，我们默认使用 `TorchDDPDriver`；
            5. None： 为None则不对模型进行任何处理；
        :param n_epochs: 训练总共的 epoch 的数量，默认为 20；
        :param validate_dataloaders: 验证数据集，其可以是单独的一个数据集，也可以是多个数据集；当为多个数据集时，注意其必须是 Dict；默认
         为 None；
        :param batch_step_fn: 用来替换 `TrainBatchLoop` 中的 `batch_step_fn` 函数，注意该函数的两个参数必须为 `trainer` 和
         `batch`；默认为 None；
        :param validate_batch_step_fn: 用来替换 'Evaluator' 中的 `EvaluateBatchLoop` 中的 `batch_step_fn` 函数，注意该函数的
         两个参数必须为 `evaluator` 和 `batch`；默认为 None；
        :param validate_mode: 用来控制 `Trainer` 中内置的 `Evaluator` 的模式，其值应当为以下之一：["validate", "test"]；
            默认为 "validate"；当为 "validate" 时将首先尝试寻找 model 是否有 validate_step 函数，没有的话则尝试
            寻找 test_step 函数，都没找到则使用 model 的前向运算函数。当为 "test" 是将首先尝试寻找 model 是否有 test_step 函数，
            没有的话尝试 "validate_step"  函数，都没找到则使用 model 的前向运算函数。
        :param callbacks: 训练当中触发的 callback 类，该参数应当为一个列表，其中的每一个元素都应当继承 `Callback` 类；
        :param metrics: 应当为一个字典，其中 key 表示 monitor，例如 {"acc1": AccMetric(), "acc2": AccMetric()}；
        :param validate_every: 可以为负数、正数或者函数；为负数时表示每隔几个 epoch validate 一次；为正数则表示每隔几个 batch validate 一次；
         为函数时表示用户自己传入的用于控制 Trainer 中的 validate 的频率的函数，该函数的参数应该为 (filter, trainer) , 其中的 filter 对象
         中自动记录了两个变量： filter.num_called 表示有多少次尝试 validate （实际等同于到当前时刻 batch 的总数）， filter.num_executed
         表示 validate 实际被执行了多少次；trainer 参数即为 Trainer 对象。 函数返回值应为 bool ，返回为 True 说明需要进行 validate 。
         例如： (filter.num_called % trainer.num_batches_per_epoch == 0 and trainer.cur_epoch_idx > 10) 表示在第 10 个 epoch
         之后，每个 epoch 结束进行一次 validate 。
        :param input_mapping: 应当为一个字典或者一个函数，表示在当前 step 拿到一个 batch 的训练数据后，应当做怎样的映射处理；如果其是
         一个字典，并且 batch 也是一个 `Dict`，那么我们会把 batch 中同样在 input_mapping 中的 key 修改为 input_mapping 的对应 key 的
         value；如果 batch 是一个 `dataclass`，那么我们会先将该 dataclass 转换为一个 Dict，然后再进行上述转换；如果 batch 此时是其它
         类型，那么我们将会直接报错；如果 input_mapping 是一个函数，那么对于取出的 batch，我们将不会做任何处理，而是直接将其传入该函数里；
         注意该参数会被传进 `Evaluator` 中；因此你可以通过该参数来实现将训练数据 batch 移到对应机器上的工作（例如当参数 `device` 为 None 时）；
        :param output_mapping: 应当为一个字典或者函数。作用和 input_mapping 类似，区别在于其用于转换输出；如果 output_mapping 是一个
         函数，那么我们将会直接将模型的输出传给该函数；如果其是一个 `Dict`，那么我们需要 batch 必须是 `Dict` 或者 `dataclass` 类型，
         如果 batch 是一个 `Dict`，那么我们会把 batch 中同样在 output_mapping 中的 key 修改为 output_mapping 的对应 key 的 value；
         如果 batch 是一个 `dataclass`，那么我们会先将该 dataclass 转换为一个 Dict，然后再进行上述转换；
        :param model_wo_auto_param_call: 是否关闭在训练时调用我们的 auto_param_call 来自动匹配 batch 和 forward 函数的参数的行为；
         如果该值为 False，并且当 batch 为字典时，我们会根据 forward 所需要的参数从 batch 中提取对应的对象，传入到 forward 函数中；如果该值
<<<<<<< HEAD
         为 True，那么我们会将 batch 直接透传给模型。注意该参数应用于 `train_step`, `validate_step` 和 `test_step`；
=======
         为 True，那么我们会将 batch 直接透传给 forward 函数。注意上述逻辑同样应用于 `train_step`, `validate_step` 和 `test_step`；
>>>>>>> 1ac9e75c
        :param accumulation_steps: 梯度累积的步数，表示每隔几个 batch 优化器迭代一次；默认为 1；
        :param fp16: 是否开启混合精度训练；默认为 False；
        :param monitor: 当存在 validate_dataloaders 时，默认的 monitor metric 的名字。传入的 callback 如果有 monitor 参数且没有
            在 callback 初始化设定的，将采取这个值。如果在 evaluation 结果中没有找到完全一致的名称，将使用 最短公共字符串算法 找到最匹配
            的那个作为 monitor 。
        :param larger_better: monitor 的值是否是越大越好。
        :param marker: 用于标记一个 Trainer 实例，从而在用户调用 `Trainer.on` 函数时，标记该 callback 函数属于哪一个具体的 'trainer' 实例；默认为 None；
        :param kwargs: 一些其它的可能需要的参数；
            torch_non_blocking: 表示用于 pytorch 的 tensor 的 to 方法的参数 non_blocking；
            data_device: 表示如果用户的模型 device （在 Driver 中对应为参数 model_device）为 None 时，我们会将数据迁移到 data_device 上；
             注意如果 model_device 为 None，那么 data_device 不会起作用；
            torch_ddp_kwargs: 用于配置 pytorch 的 DistributedDataParallel 初始化时的参数；
            set_grad_to_none: 是否在训练过程中在每一次 optimizer 更新后将 grad 置为 None；
            use_dist_sampler: 表示在使用 TorchDDPDriver 的时候是否将 dataloader 的 sampler 替换为分布式的 sampler；默认为 True；
            use_eval_dist_sampler: 表示在 Evaluator 中在使用 TorchDDPDriver 的时候是否将 dataloader 的 sampler 替换为分布式的 sampler；默认为 True；
            output_from_new_proc: 应当为一个字符串，表示在多进程的 driver 中其它进程的输出流应当被做如何处理；其值应当为以下之一：
             ["all", "ignore", "only_error"]；当该参数的值不是以上值时，该值应当表示一个文件夹的名字，我们会将其他 rank 的输出流重定向到
             log 文件中，然后将 log 文件保存在通过该参数值设定的文件夹中；默认为 "only_error"；
            progress_bar: 以哪种方式显示 progress ，目前支持[None, 'raw', 'rich', 'auto']，默认为 auto 。progress 的实现是通过
                callback 实现的，若在输入的 callback 中检测到了 ProgressCallback 类型的 callback ，则该参数对 Trainer 无效。
                auto 表示如果检测到当前 terminal 为交互型 则使用 rich，否则使用 raw。

        """
        self.model = model
        self.marker = marker
        if isinstance(driver, str):
            self.driver_name = driver
        else:
            self.driver_name = driver.__class__.__name__
        self.device = device
        self.optimizers = optimizers
        self.fp16 = fp16
        self.input_mapping = input_mapping
        self.output_mapping = output_mapping

        assert check_fn_not_empty_params(batch_step_fn, 2), "`batch_step_fn` should be a callable object with " \
                                                                  "two parameters."
        self.batch_step_fn = batch_step_fn
        if batch_step_fn is not None:
            self.check_batch_step_fn = partial(self._check_callback_called_legality, check_mode=True)
        else:
            self.check_batch_step_fn = lambda *args, **kwargs: ...
        # 该变量表示是否检测过 `train_batch_loop`，主要用于当用户通过属性替换的方式使用自己定制的 `train_batch_loop` 时，我们需要检测
        #  用户是否正确地调用了 callback 函数以及是否正确地更新了 `trainer_state` 的状态；
        # 我们将其默认值置为 True，这表示默认的 `train_batch_loop` 已经检测过，不需要再进行检测；
        # 我们只会在第一个 epoch 运行完后进行检测，之后的 epoch 不会再进行检测；
        self.has_checked_train_batch_loop = True
        self._train_batch_loop = TrainBatchLoop(batch_step_fn=batch_step_fn)

        if not isinstance(accumulation_steps, int):
            raise ValueError("Parameter `accumulation_steps` can only be `int` type.")
        elif accumulation_steps < 0:
            raise ValueError("Parameter `accumulation_steps` can only be bigger than 0.")
        self.accumulation_steps = accumulation_steps

        # todo 思路大概是，每个driver提供一下自己的参数是啥（需要对应回初始化的那个），然后trainer/evalutor在初始化的时候，就检测一下自己手上的参数和driver的是不是一致的，不一致的地方需要warn用户说这些值driver不太一样。感觉可以留到后面做吧
        self.driver = choose_driver(
            model=model,
            driver=driver,
            train_dataloader=train_dataloader,
            optimizers=optimizers,
            device=device,
            n_epochs=n_epochs,
            validate_dataloaders=validate_dataloaders,
            batch_step_fn=batch_step_fn,
            validate_batch_step_fn=validate_batch_step_fn,
            validate_mode=validate_mode,
            callbacks=callbacks,
            metrics=metrics,
            validate_every=validate_every,
            input_mapping=input_mapping,
            output_mapping=output_mapping,
            model_wo_auto_param_call=model_wo_auto_param_call,
            accumulation_steps=accumulation_steps,
            fp16=fp16,
            marker=marker,
            **kwargs
        )
        self.driver.set_optimizers(optimizers=optimizers)

        if train_dataloader is not None:
            self.driver.set_dataloader(train_dataloader=train_dataloader)

        # 初始化 callback manager；
        self.callback_manager = CallbackManager(callbacks, kwargs.get('progress_bar', 'auto'))
        # 添加所有的函数式 callbacks；
        self._fetch_matched_fn_callbacks()
        # 添加所有的类 callbacks；
        self.callback_manager.initialize_class_callbacks()

        # 初始化 state，包括提供给用户的接口和我们自己使用的接口；
        self.state = State()
        self.trainer_state = TrainerState(
            n_epochs=n_epochs,
            cur_epoch_idx=0,
            global_forward_batches=0,
            batch_idx_in_epoch=0,
            num_batches_per_epoch=None,  # 会在具体的 train_batch_loop 中进行初始化；
            total_batches=None
        )

        use_dist_sampler = kwargs.get("use_dist_sampler", True)
        if use_dist_sampler:
            _dist_sampler = "dist"
        else:
            _dist_sampler = None

        """ 设置内部的 Evaluator """
        if metrics is None and validate_dataloaders is not None:
            raise ValueError("You have set 'validate_dataloader' but forget to set 'metrics'.")

        if metrics is not None and validate_dataloaders is None:
            raise ValueError("You have set 'metrics' but forget to set 'validate_dataloader'.")

        # 为了在 train 的循环中每次都检查是否需要进行 validate，这里我们提前在 trainer 初始化的时候就将对应时间点需要运行的函数确定下来；
        #  _epoch_validate 表示每隔几个 epoch validate 一次；_step_validate 表示每隔几个 step validate 一次；
        self.evaluator = None
        self.epoch_validate = lambda *args, **kwargs: ...
        self.step_validate = lambda *args, **kwargs: ...
        self.monitor = monitor
        self.larger_better = larger_better
        if metrics is not None and validate_dataloaders is not None:
            if not callable(validate_every) and (not isinstance(validate_every, int) or validate_every == 0):
                raise ValueError("Parameter 'validate_every' should be set to 'int' type and either < 0 or > 0.")

            self.evaluator = Evaluator(
                model=model,
                dataloaders=validate_dataloaders,
                metrics=metrics,
                driver=self.driver,
                device=device,
                batch_step_fn=validate_batch_step_fn,
                mode=validate_mode,
                input_mapping=input_mapping,
                output_mapping=output_mapping,
                fp16=fp16,
                verbose=0,
                use_dist_sampler=kwargs.get("use_eval_dist_sampler", use_dist_sampler),
                progress_bar=kwargs.get('progress_bar', 'auto')
            )

            if callable(validate_every):
                self._step_validate_filter = Filter(filter_fn=validate_every)
                logger.info("Notice you are using a 'filter function' as the value of parameter `validate_every`, "
                            "and in this way, the kind of controlling frequency is depending on the 'step'.")
            elif validate_every < 0:
                self._epoch_validate_filter = Filter(every=-validate_every)
            else:
                # validate_every > 0
                self._step_validate_filter = Filter(every=validate_every)

        self.metrics = metrics
        self.validate_every = validate_every

        assert self.driver.has_train_dataloader()
        self.driver.setup()
        self.driver.barrier()

        self.dataloader = self.train_dataloader
        self.driver.set_deterministic_dataloader(self.dataloader)

        self.dataloader = self.driver.set_dist_repro_dataloader(dataloader=self.train_dataloader, dist=_dist_sampler,
                                                                reproducible=self.callback_manager.has_trainer_checkpoint)

        self.set_grad_to_none = kwargs.get("set_grad_to_none", True)
        self.on_after_trainer_initialized(self.driver)

        self.driver.barrier()

    def run(self, num_train_batch_per_epoch: int = -1, num_eval_batch_per_dl: int = -1,
            num_eval_sanity_batch: int = 2, resume_from: str = None, resume_training: bool = True,
            catch_KeyboardInterrupt=None):
        """
        注意如果是断点重训的第一次训练，即还没有保存任何用于断点重训的文件，那么其应当置 resume_from 为 None，并且使用 ModelCheckpoint
         去保存断点重训的文件；
        :param num_train_batch_per_epoch: 每个 epoch 运行多少个 batch 即停止，-1 为根据 dataloader 有多少个 batch 决定。
        :param num_eval_batch_per_dl: 每个 evaluate dataloader 运行多少个 batch 停止，-1 为根据 dataloader 有多少个 batch 决定。
        :param num_eval_sanity_batch: 在训练之前运行多少个 evaluation batch 来检测一下 evaluation 是否有错误。为 0 表示不检测。
        :param resume_from: 从哪个路径下恢复 trainer 的状态
        :param resume_training: 是否按照 checkpoint 中训练状态恢复。如果为 False，则只恢复 model 和 optimizers 的状态。
        :param catch_KeyboardInterrupt: 是否捕获KeyboardInterrupt, 如果捕获的话，不会抛出一场，trainer.run()之后的代码会继续运
            行。默认如果非 distributed 的 driver 会 catch ，distributed 不会 catch （无法 catch ）
        :return:
        """
        if catch_KeyboardInterrupt is None:
            catch_KeyboardInterrupt = not self.driver.is_distributed()
        else:
            if self.driver.is_distributed():
                if catch_KeyboardInterrupt:
                    logger.warning("Parameter `catch_KeyboardInterrupt` can only be False when you are using multi-device "
                                   "driver. And we are gonna to set it to False.")
                catch_KeyboardInterrupt = False

        self._set_num_eval_batch_per_dl(num_eval_batch_per_dl)

        if resume_from is not None:
            if os.path.exists(resume_from):
                self.load(resume_from, resume_training=resume_training)
            else:
                raise FileNotFoundError("You are using `resume_from`, but we can not find your specific file.")

        if self.evaluator is not None and num_eval_sanity_batch > 0:
            logger.info(f"Running evaluator sanity check for {num_eval_sanity_batch} batches.")
            self.on_sanity_check_begin()
            sanity_check_res = self.evaluator.run(num_eval_batch_per_dl=num_eval_sanity_batch)
            self.on_sanity_check_end(sanity_check_res)

        if num_train_batch_per_epoch != -1:
            self.dataloader = _TruncatedDataLoader(self.dataloader, num_train_batch_per_epoch)

        self.num_batches_per_epoch = len(self.dataloader)
        self.total_batches = self.num_batches_per_epoch * self.n_epochs

        self.on_train_begin()
        self.driver.barrier()
        self.driver.zero_grad(self.set_grad_to_none)

        try:
            while self.cur_epoch_idx < self.n_epochs:
                # 这个是防止在 Trainer.load 之后还没结束当前 epoch 又继续 save
                self.start_batch_idx_in_epoch = self.trainer_state.batch_idx_in_epoch
                self.driver.set_model_mode("train")
                self.on_train_epoch_begin()
                self.driver.set_sampler_epoch(self.dataloader, self.cur_epoch_idx)
                self.train_batch_loop.run(self, self.dataloader)
                if not self.has_checked_train_batch_loop:
                    self._check_train_batch_loop_legality()
                self.cur_epoch_idx += 1
                self.on_train_epoch_end()
                self.driver.barrier()
                self.epoch_validate()
                self.driver.barrier()
            self.on_train_end()
            self.driver.barrier()

        except EarlyStopException as e:
            logger.info(f"Catch early stop exception: {e.msg}.")
            self.on_exception(e)
        except KeyboardInterrupt as e:
            self.driver.on_exception()
            self.on_exception(e)
            if not catch_KeyboardInterrupt:
                raise e
        except BaseException as e:
            self.driver.on_exception()
            self.on_exception(e)
            raise e

    def _set_num_eval_batch_per_dl(self, num_eval_batch_per_dl):
        def _validate_fn(validate_fn: Callable, trainer: Trainer) -> None:
            trainer.on_validate_begin()
            _validate_res: dict = validate_fn()
            trainer.on_validate_end(_validate_res)

        if self.evaluator is not None:
            if callable(self.validate_every):
                self.step_validate = self._step_validate_filter(partial(
                    _validate_fn,
                    partial(self.evaluator.run, num_eval_batch_per_dl),
                    self
                ))
            elif self.validate_every < 0:
                self.epoch_validate = self._epoch_validate_filter(partial(
                    _validate_fn,
                    partial(self.evaluator.run, num_eval_batch_per_dl),
                    self
                ))
            else:
                # validate_every > 0
                self.step_validate = self._step_validate_filter(partial(
                    _validate_fn,
                    partial(self.evaluator.run, num_eval_batch_per_dl),
                    self
                ))

    def add_callback_fn(self, event: Optional[Union[Events, EventsList]], fn: Callable):
        r"""
        在初始化一个 trainer 实例后，用户可以使用这一函数来方便地添加 callback 函数；
        这一函数应当交给具体的 trainer 实例去做，因此不需要 `mark` 参数；

        :param event: 特定的 callback 时机，用户需要为该 callback 函数指定其属于哪一个 callback 时机；
        :param fn: 具体的 callback 函数；
        """
        if not isinstance(event, (_SingleEventState, EventsList)):
            raise ValueError("parameter event should only be `Events` or `EventsList` type.")

        _custom_callback = _CallbackWrapper(event, fn)
        self.callback_manager.dissect_one_callback(_custom_callback)

    @classmethod
    def on(cls, event: Optional[Union[Events, EventsList]], marker: Optional[str] = None):
        r"""
        函数修饰器，用户可以使用该函数来方便地将一个函数转变为 callback 函数，从而进行训练流程中的控制；
        注意如果你使用该函数修饰器来为你的训练添加 callback，请务必保证你加入 callback 函数的代码在实例化 `Trainer` 之前；

        :param event: 特定的 callback 时机，用户需要为该 callback 函数指定其属于哪一个 callback 时机；
        :param marker: 用来标记该 callback 函数属于哪几个具体的 trainer 实例；两个特殊情况：1.当 `marker` 为 None（默认情况）时，
         表示该 callback 函数只属于代码下方最近的一个 trainer 实例；2.当 `marker` 为 'all' 时，该 callback 函数会被所有的 trainer
         实例使用；
        :return: 返回原函数；
        """

        def wrapper(fn: Callable) -> Callable:
            cls._custom_callbacks[marker].append((event, fn))
            callback_fn_args = get_fn_arg_names(getattr(Callback, event.value))[1:]
            assert check_fn_not_empty_params(fn, len(callback_fn_args)), \
                f"The callback function at `{event.value.lower()}`'s parameters should be {callback_fn_args}, but your "\
                f"function {fn.__name__} only has these parameters: {get_fn_arg_names(fn)}."
            return fn

        return wrapper

    def _fetch_matched_fn_callbacks(self):
        """
        因为对于使用装饰器加入的函数 callback，我们是加在类属性中，因此在初始化一个具体的 trainer 实例后，我们需要从 Trainer 的
        callback 类属性中将属于其的 callback 函数拿到，然后加入到 callback_manager 中；
        """
        _own_callbacks: List = copy.deepcopy(self._custom_callbacks["all"])
        _own_callbacks.extend(self._custom_callbacks[None])
        self._custom_callbacks[None] = []
        if self.marker is not None:
            if len(self._custom_callbacks[self.marker]) == 0:
                print(f"You have set `trainer.marker = {self.marker}`, but there are no callback function matched "
                      f"`{self.marker}` that is added through function `Trainer.on`")
            _own_callbacks += self._custom_callbacks[self.marker]
        for each_callback in _own_callbacks:
            self.add_callback_fn(*each_callback)

    def _check_callback_called_legality(self, check_mode: bool = True):
        """
        1. 函数的调用时机：
            当检测 'batch_step_fn' 时，这个函数应当在 'train_batch_loop.run' 的 while 循环的最后进行调用；
            当检测 'TrainBatchLoop' 时，这个函数应当在每一个 epoch 的最后进行调用；

        2. 函数作用
            这一函数的作用在于检查用户定制的 batch_step_fn / TrainBatchLoop 是否能够正确地调用 callback 函数，更准确地说，当用户实际
            定制了 ("on_before_backward", "on_after_backward", "on_before_optimizers_step", "on_after_optimizers_step", "on_before_zero_grad",
            "on_after_zero_grad") /
            ("on_fetch_data_begin", "on_fetch_data_end", "on_train_batch_begin", "on_train_batch_end",
             "on_before_backward", "on_after_backward", "on_before_optimizers_step", "on_after_optimizers_step", "on_before_zero_grad",
             "on_after_zero_grad")
            这些 callabck_fn 后，如果其同样也定制了 batch_step_fn / TrainBatchLoop，那么其有可能忘记了在自己的 batch_step_fn 中
            上述的这些 callback 函数，而这个函数的作用就在于检测用户是否产生了这一行为；

        注意，这一函数只会在 batch_step_fn 不为 None 时或者 TrainBatchLoop 没有被替换时才会被调用；

        :param check_mode: 用来判断该函数是用来检测 'batch_step_fn' 还是用来检测 'TrainBatchLoop' 的参数，为 True 时表示检测
         'batch_step_fn'，为 False 时表示检测 'TrainBatchLoop'；
        """
        if check_mode:
            callbacks = ("on_before_backward", "on_after_backward", "on_before_optimizers_step", "on_after_optimizers_step",
                         "on_before_zero_grad", "on_after_zero_grad")
        else:
            callbacks = ("on_fetch_data_begin", "on_fetch_data_end", "on_train_batch_begin", "on_train_batch_end",
                         "on_before_backward", "on_after_backward", "on_before_optimizers_step", "on_after_optimizers_step",
                         "on_before_zero_grad", "on_after_zero_grad")
        _not_called_callback_fns = []
        for each_callback_fn in callbacks:
            if each_callback_fn in self.callback_manager.callback_fns:
                if self.callback_manager.callback_counter[each_callback_fn] == 0:
                    _not_called_callback_fns.append(each_callback_fn)

        if check_mode:
            logger.warning("You have customized your 'batch_step_fn' in the 'train_batch_loop' and also use these "
                           f"callback_fns: {_not_called_callback_fns}, but it seems that"
                           "you don't call the corresponding callback hook explicitly in your 'batch_step_fn'.")
            # 对于 'batch_step_fn' 来讲，其只需要在第一次的 step 后进行检测即可，因此在第一次检测后将 check_batch_step_fn 置为 pass
            #  函数；
            self.check_batch_step_fn = lambda *args, **kwargs: ...
        else:
            logger.warning("You have customized your 'TrainBatchLoop' and also use these callback_fns: "
                           f"{_not_called_callback_fns}, but it seems that"
                           "you don't call the corresponding callback hook explicitly in your 'batch_step_fn'.")

    def _check_train_batch_loop_legality(self):
        r"""
        该函数用于检测用户定制的 `train_batch_loop` 是否正确地调用了 callback 函数以及是否正确地更新了 `trainer_state` 的状态；
        该函数仅当用户通过属性更换用自己的定制的 `train_batch_loop` 替换了默认的 `TrainBatchLoop` 对象后才会被调用；
        当被调用时，该函数仅当第一次被调用时被调用；
        """
        # 1. 检测用户定制的 `train_batch_loop` 是否正确地调用了 callback 函数；
        self._check_callback_called_legality(check_mode=False)

        # 2. 检测用户定制的 `train_batch_loop` 是否正确地更新了 `trainer_state` 的状态；
        #  因为该检测函数只会在第一个 epoch 运行完后调用，因此我们只需要检测这些 `trainer_state` 的值是否正确即可；
        if self.batch_idx_in_epoch == 0:
            logger.warning("You have customized your `train_batch_loop`, but it seemed that you forget to update the "
                           "`trainer_state.batch_idx_in_epoch` in your process of training. Look the origin class "
                           "`TrainBatchLoop`.")
        if self.global_forward_batches == 0:
            logger.warning("You have customized your `train_batch_loop`, but it seemed that you forget to update the "
                           "`trainer_state.global_forward_batches` in your process of training. Look the origin class "
                           "`TrainBatchLoop`.")
        self.has_checked_train_batch_loop = True

    """ Trainer 需要的一些 property """

    @property
    def train_dataloader(self):
        return self.driver.train_dataloader

    @property
    def driver(self):
        return self._driver

    @driver.setter
    def driver(self, driver: Driver):
        self._driver = driver

    @property
    def train_batch_loop(self):
        return self._train_batch_loop

    @train_batch_loop.setter
    def train_batch_loop(self, loop: Loop):
        self.has_checked_train_batch_loop = False
        if self.batch_step_fn is not None:
            logger.warning("`batch_step_fn` was customized in the Trainer initialization, it will be ignored "
                           "when the `train_batch_loop` is also customized.")
            # 如果用户定制了 TrainBatchLoop，那么我们不需要再专门去检测 batch_step_fn，因为该函数一定会被忽略；
            self.check_batch_step_fn = lambda *args, **kwargs: ...
        self._train_batch_loop = loop

    def save_model(self, folder: Union[str, os.PathLike, BinaryIO, io.BytesIO], only_state_dict: bool = False,
                   model_save_fn: Optional[Callable] = None, **kwargs):
        r"""
        用于帮助用户保存模型的辅助函数，具体实际的保存模型的操作由具体的 driver 实现；

        :param folder: 保存模型的地址；
        :param only_state_dict: 是否只保存模型的 `state_dict`；
        :param model_save_fn: 用户自己定制的用来替换该保存函数本身保存逻辑的函数；
        :param kwargs: 一些 driver 的保存模型的函数的参数另有其它；
        """

        self.on_save_model()
        self.driver.barrier()

        if not isinstance(folder, (io.BytesIO, BinaryIO)):
            if model_save_fn is not None:
                if not callable(model_save_fn):
                    raise ValueError("Parameter `model_save_fn` should be `Callable` type when it is not None.")
                rank_zero_call(model_save_fn)(folder)
            else:
                if isinstance(folder, str):
                    folder = Path(folder)
                self.driver.save_model(folder.joinpath(FASTNLP_MODEL_FILENAME), only_state_dict, **kwargs)
        else:
            if model_save_fn is not None:
                raise RuntimeError("It is not allowed to specify a `model_save_fn` parameter with `folder` being "
                                   "`io.BytesIO` type.")
            self.driver.save_model(folder, only_state_dict, **kwargs)
        self.driver.barrier()

    def load_model(self, folder: Union[str, Path, BinaryIO, io.BytesIO], only_state_dict: bool = False,
                   model_load_fn: Optional[Callable] = None, **kwargs):
        """
        加载模型

        :param folder: 读取 model 的文件夹，默认会尝试读取该文件夹下的 fastnlp_model.pkl.tar 文件。在 model_load_fn 不为空时，
            直接将该 folder 传递到 model_load_fn 中。
        :param only_state_dict: 要读取的文件中是否仅包含模型权重。在 model_load_fn 不为 None 时，该参数无意义。
        :param model_load_fn: callable 的函数，接受一个 folder 作为参数，不返回任何内容。
        :param kwargs:
        :return:
        """
        self.on_load_model()
        self.driver.barrier()
        if not isinstance(folder, (io.BytesIO, BinaryIO)):
            if model_load_fn is not None:
                if not callable(model_load_fn):
                    raise ValueError("Parameter `model_save_fn` should be `Callable` type when it is not None.")
                rank_zero_call(model_load_fn)(folder)
            else:
                if isinstance(folder, str):
                    folder = Path(folder)
                self.driver.load_model(folder.joinpath(FASTNLP_MODEL_FILENAME), only_state_dict, **kwargs)
        else:
            if model_load_fn is not None:
                raise RuntimeError("It is not allowed to specify a `model_save_fn` parameter with `folder` being "
                                   "`io.BytesIO` type.")
            self.driver.load_model(folder, only_state_dict, **kwargs)
        self.driver.barrier()

    def save(self, folder: Union[str, Path], only_state_dict: bool = True, model_save_fn: Optional[Callable] = None, **kwargs):
        r"""
        用于断点重训 Trainer 的保存函数;

        :param folder:
        :param only_state_dict:
        :param model_save_fn:
        :param kwargs:
        :return:
        """
        self.driver.barrier()

        # 1. callback states 和 每一个callback的具体 callback 函数的 filter 的状态；
        # 2. trainer_state；
        states = {"callback_states": self.on_save_checkpoint(),
                  "trainer_state": self.trainer_state.state_dict(),
                  'num_consumed_batches': self.batch_idx_in_epoch - getattr(self, 'start_batch_idx_in_epoch', 0)
                  }

        # 3. validate filter state；
        if self.evaluator is not None:
            val_filter_state = {}
            if hasattr(self.step_validate, "__fastNLP_filter__"):
                val_filter_state["step_validate"] = self.step_validate.__fastNLP_filter__.state_dict()
            if hasattr(self.epoch_validate, "__fastNLP_filter__"):
                val_filter_state["epoch_validate"] = self.epoch_validate.__fastNLP_filter__.state_dict()
            states["val_filter_state"] = val_filter_state
        else:
            states["val_filter_state"] = None

        if isinstance(folder, str):
            folder = Path(folder)

        if model_save_fn is not None:
            if not callable(model_save_fn):
                raise ValueError("Parameter `model_save_fn` should be `Callable` type when it is not None.")
            rank_zero_call(model_save_fn)(folder)
            self.driver.save(folder=folder, dataloader=self.dataloader, states=states, should_save_model=False, **kwargs)
        else:
            self.driver.save(folder=folder, dataloader=self.dataloader, states=states,
                             only_state_dict=only_state_dict, should_save_model=True, **kwargs)

        self.driver.barrier()

    def load(self, folder: str, resume_training: bool = True, only_state_dict: bool = True,
             model_load_fn: Optional[Callable] = None, **kwargs):
        r"""
        用于断点重训的加载函数；
        注意在 fastNLP 中断点重训的保存和加载逻辑是分开的，因此可能存在一种情况：用户只希望加载一个断点重训的状态，而在之后不再进行断点重训的
         保存；在这种情况下，dataloader 的 sampler 就不一定会被替换成我们的 ReproducibleSampler；

        注意我们目前不支持单卡到多卡的断点重训；

        :param folder: 保存断点重训 states 的文件地址；
        :param resume_training: 是否从上次的 batch 开始训练，或者只从最近的 epoch 开始训练；注意如果 resume_training=True，那么我们
         只会加载 model 和 optimizers 的状态；而其余的对象的值则根据用户的 Trainer 的初始化直接重置；
        """
        self.driver.barrier()
        if isinstance(folder, str):
            folder = Path(folder)

        dataloader = self.dataloader
        if not resume_training:
            dataloader = None

        if model_load_fn is not None:
            if not callable(model_load_fn):
                raise ValueError("Parameter `model_save_fn` should be `Callable`.")
            rank_zero_call(model_load_fn)(folder)
            states = self.driver.load(folder=folder, dataloader=dataloader, should_load_model=False, **kwargs)
        else:
            states = self.driver.load(folder=folder, dataloader=dataloader, only_state_dict=only_state_dict, should_load_model=True, **kwargs)

        if not resume_training:
            return

        self.dataloader = states.pop('dataloader')

        # 2. validate filter state；
        if self.evaluator is not None:
            val_filter_state = states["val_filter_state"]
            if hasattr(self.step_validate, "__fastNLP_filter__"):
                self.step_validate.__fastNLP_filter__.load_state_dict(val_filter_state["step_validate"])
            if hasattr(self.epoch_validate, "__fastNLP_filter__"):
                self.epoch_validate.__fastNLP_filter__.load_state_dict(val_filter_state["epoch_validate"])

        # 3. 恢复 trainer_state 的状态；
        self.trainer_state.load_state_dict(states["trainer_state"])

        # 4. 修改 trainer_state.batch_idx_in_epoch
        # sampler 是类似 RandomSampler 的sampler，不是 batch_sampler；
        # 这里的原则就是应当使得    '还会产生的batch数量' + 'batch_idx_in_epoch' = '原来不断点训练的batch的总数'。其中由于
        #    '还会产生的batch数量' 是由还剩多少 sample 决定的，因此只能通过调整 'batch_idx_in_epoch' 使得等式成立
        self.trainer_state.batch_idx_in_epoch = states.pop('batch_idx_in_epoch')
        self.trainer_state.global_forward_batches = self.num_batches_per_epoch * self.cur_epoch_idx + \
                                                    self.batch_idx_in_epoch
        # 这个是防止用户在 Trainer.load 之后还没结束当前 epoch 又继续 save
        self.start_batch_idx_in_epoch = self.trainer_state.batch_idx_in_epoch

        # 5. 恢复所有 callback 的状态；
        self.on_load_checkpoint(states["callback_states"])

        self.driver.barrier()

    """ 这四个函数是用来方便用户定制自己的 batch_step_fn（用于替换 train_batch_loop 当中的 batch_step_fn 函数） 的 """

    def train_step(self, batch):
        with self.driver.auto_cast():
            outputs = self.driver.train_step(batch)
            outputs = match_and_substitute_params(self.output_mapping, outputs)
            return outputs

    def backward(self, outputs):
        self.on_before_backward(outputs)
        loss = self.extract_loss_from_outputs(outputs)
        loss = loss / self.accumulation_steps
        with self.get_no_sync_context():
            self.driver.backward(loss)
        self.on_after_backward()

    def zero_grad(self):
        if (self.global_forward_batches + 1) % self.accumulation_steps == 0:
            self.on_before_zero_grad(self.optimizers)
            self.driver.zero_grad(self.set_grad_to_none)
            self.on_after_zero_grad(self.optimizers)

    def step(self):
        if (self.global_forward_batches + 1) % self.accumulation_steps == 0:
            self.on_before_optimizers_step(self.optimizers)
            self.driver.step()
            self.on_after_optimizers_step(self.optimizers)

    def move_data_to_device(self, batch):
        return self.driver.move_data_to_device(batch)

    @staticmethod
    def extract_loss_from_outputs(outputs):
        r"""
        用来从用户模型的输出对象中抽取 `loss` 对象；
        目前支持 `outputs` 对象为 'Dict' 或者 'dataclass'；

        :return: 返回被抽取出来的 `loss` 对象，如果当前运行的是 'pytorch' 的 `Driver`，那么返回的就是一个 tensor；
        """
        if isinstance(outputs, Dict):
            try:
                loss = outputs["loss"]
            except:
                raise KeyError(f"We cannot find `loss` from your model output(with keys:{outputs.keys()}). Please either "
                               f"directly return it from your model or use `output_mapping` to prepare it.")
        elif is_dataclass(outputs):
            try:
                loss = outputs.loss
            except:
                raise AttributeError("We cannot find `loss` from your model output. Please either directly return it from"
                                     " your model or use `output_mapping` to prepare it.")
        else:
            raise ValueError("The `outputs` from your model could only be of `dataclass` or `Dict` type. Or you can use "
                             "the parameter `output_mapping` to prepare loss.")

        return loss

    @contextmanager
    def get_no_sync_context(self):
        r"""
        用于在梯度累积并且使用 DDP 时，由于在前 `accumulation_steps` - 1 的时间内不需要进行梯度的同步，因此通过使用该 context 上下文
         环境来避免梯度的同步；

        :return: 一个 no_sync 的 context；
        """

        if (self.global_forward_batches + 1) % self.accumulation_steps != 0:
            _no_sync_context = self.driver.get_no_sync_context()
        else:
            _no_sync_context = nullcontext

        with _no_sync_context():
            yield

    """ trainer state property """

    @property
    def n_epochs(self) -> int:
        return self.trainer_state.n_epochs

    @n_epochs.setter
    def n_epochs(self, n_epochs: int):
        self.trainer_state.n_epochs = n_epochs

    @property
    def cur_epoch_idx(self) -> int:
        return self.trainer_state.cur_epoch_idx

    @cur_epoch_idx.setter
    def cur_epoch_idx(self, cur_epoch_idx: int):
        self.trainer_state.cur_epoch_idx = cur_epoch_idx

    @property
    def global_forward_batches(self) -> int:
        return self.trainer_state.global_forward_batches

    @global_forward_batches.setter
    def global_forward_batches(self, global_forward_batches: int):
        self.trainer_state.global_forward_batches = global_forward_batches

    @property
    def batch_idx_in_epoch(self) -> int:
        return self.trainer_state.batch_idx_in_epoch

    @batch_idx_in_epoch.setter
    def batch_idx_in_epoch(self, batch_idx_in_epoch: int):
        self.trainer_state.batch_idx_in_epoch = batch_idx_in_epoch

    @property
    def num_batches_per_epoch(self) -> int:
        return self.trainer_state.num_batches_per_epoch

    @num_batches_per_epoch.setter
    def num_batches_per_epoch(self, num_batches_per_epoch: int):
        self.trainer_state.num_batches_per_epoch = num_batches_per_epoch

    @property
    def total_batches(self) -> int:
        return self.trainer_state.total_batches

    @total_batches.setter
    def total_batches(self, total_batches: int):
        self.trainer_state.total_batches = total_batches

    """ driver property """

    @property
    def model_device(self):
        return self.driver.model_device

    @property
    def data_device(self):
        return self.driver.data_device






<|MERGE_RESOLUTION|>--- conflicted
+++ resolved
@@ -106,11 +106,7 @@
          如果 batch 是一个 `dataclass`，那么我们会先将该 dataclass 转换为一个 Dict，然后再进行上述转换；
         :param model_wo_auto_param_call: 是否关闭在训练时调用我们的 auto_param_call 来自动匹配 batch 和 forward 函数的参数的行为；
          如果该值为 False，并且当 batch 为字典时，我们会根据 forward 所需要的参数从 batch 中提取对应的对象，传入到 forward 函数中；如果该值
-<<<<<<< HEAD
          为 True，那么我们会将 batch 直接透传给模型。注意该参数应用于 `train_step`, `validate_step` 和 `test_step`；
-=======
-         为 True，那么我们会将 batch 直接透传给 forward 函数。注意上述逻辑同样应用于 `train_step`, `validate_step` 和 `test_step`；
->>>>>>> 1ac9e75c
         :param accumulation_steps: 梯度累积的步数，表示每隔几个 batch 优化器迭代一次；默认为 1；
         :param fp16: 是否开启混合精度训练；默认为 False；
         :param monitor: 当存在 validate_dataloaders 时，默认的 monitor metric 的名字。传入的 callback 如果有 monitor 参数且没有
