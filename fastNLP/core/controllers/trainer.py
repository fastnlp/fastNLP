"""
todo 写一下这里的开头文档
``Trainer`` 是 fastNLP 用于训练模型的专门的训练器，其支持多种不同的驱动模式 ``Driver``，不仅包括最为经常使用的 DDP，而且还支持 jittor 等国产
的训练框架；新版的 fastNLP 新加入了方便的 callback 函数修饰器，并且支持定制用户自己特定的训练循环过程；通过使用该训练器，用户只需要自己实现
模型部分，而将训练层面的逻辑完全地交给 fastNLP；



"""

from typing import Union, Optional, List, Callable, Dict, Sequence, BinaryIO, IO
from functools import partial
from collections import defaultdict
import copy
from contextlib import contextmanager
from dataclasses import is_dataclass
import os
from pathlib import Path
import io

__all__ = [
    'Trainer',
]

from .loops import Loop, TrainBatchLoop
from .utils import State, TrainerState
from .utils.utils import check_evaluate_every
from .evaluator import Evaluator
from fastNLP.core.controllers.utils.utils import TrainerEventTrigger, _TruncatedDataLoader
from fastNLP.core.callbacks import Callback, CallbackManager
from fastNLP.core.callbacks.callback import _CallbackWrapper
from fastNLP.core.callbacks.callback_manager import prepare_callbacks
from fastNLP.core.callbacks.callback_event import Event
from fastNLP.core.drivers import Driver
from ..drivers.choose_driver import choose_driver
from fastNLP.core.utils import get_fn_arg_names, match_and_substitute_params, nullcontext
from fastNLP.core.utils.utils import _check_valid_parameters_number
from fastNLP.envs import rank_zero_call
from fastNLP.core.log import logger
from fastNLP.envs import FASTNLP_MODEL_FILENAME, FASTNLP_CHECKPOINT_FILENAME
from fastNLP.core.utils.exceptions import EarlyStopException


class Trainer(TrainerEventTrigger):
    _custom_callbacks: dict = defaultdict(list)

    def __init__(
            self,
            model,
            driver,
            train_dataloader,
            optimizers,
            device: Optional[Union[int, List[int], str]] = "cpu",
            n_epochs: int = 20,
            evaluate_dataloaders=None,
            batch_step_fn: Optional[Callable] = None,
            evaluate_batch_step_fn: Optional[Callable] = None,
            train_fn: Optional[str] = None,
            evaluate_fn: Optional[str] = None,
            callbacks: Union[List[Callback], Callback, None] = None,
            metrics: Optional[dict] = None,
            evaluate_every: Optional[Union[int, Callable]] = -1,
            input_mapping: Optional[Union[Callable, Dict]] = None,
            output_mapping: Optional[Union[Callable, Dict]] = None,
            model_wo_auto_param_call: bool = False,
            accumulation_steps: int = 1,
            fp16: bool = False,
            monitor: Union[str, Callable] = None,
            larger_better: bool = True,
            marker: Optional[str] = None,
            **kwargs
    ):
        r"""


        :param model: 训练所需要的模型，例如 ``torch.nn.Module``；

        .. note::

            当使用 pytorch 时，注意参数 ``model`` 在大多数情况下为 ``nn.Module``。但是您仍能够通过使用一些特定的组合来使用情况，如下所示：

            1. 当希望使用 ``DataParallel`` 时，您应当使用 ``TorchSingleDriver``，意味着您在初始化 ``Trainer`` 时参数 ``device`` 不应当为
            一个 ``List``；

            2. 当您选择自己初始化 ``init_process_group`` 时（这种情况要求您传入的 ``model`` 参数一定为 ``DistributedDataParallel``），
            您应当使用 ``TorchDDPDriver``，意味着您需要通过 ``python -m torch.distributed.launch`` 的方式来启动训练，此时参数 ``device``
            应当设置为 None（此时我们会忽略该参数），具体见下面对于参数 ``device`` 的更详细的解释。

        :param driver: 训练模型所使用的具体的驱动模式，应当为以下选择中的一个：["torch"]，之后我们会加入 jittor、paddle 等
            国产框架的训练模式；其中 "torch" 表示使用 ``TorchSingleDriver`` 或者 ``TorchDDPDriver``，具体使用哪一种取决于参数 ``device``
            的设置；
        :param train_dataloader: 训练数据集，注意其必须是单独的一个数据集，不能是 List 或者 Dict；
        :param optimizers: 训练所需要的优化器；可以是单独的一个优化器实例，也可以是多个优化器组成的 List；
        :param device: 该参数用来指定具体训练时使用的机器；注意当该参数仅当您通过 `torch.distributed.launch/run` 启动时可以为 None，
            此时 fastNLP 不会对模型和数据进行设备之间的移动处理，但是你可以通过参数 `input_mapping` 和 `output_mapping` 来实现设备之间
            数据迁移的工作（通过这两个参数传入两个处理数据的函数）；同时你也可以通过在 kwargs 添加参数 "data_device" 来让我们帮助您将数据
            迁移到指定的机器上（注意这种情况理应只出现在用户在 Trainer 实例化前自己构造 DDP 的场景）；

            device 的可选输入如下所示：

            * *str*: 例如 'cpu', 'cuda', 'cuda:0', 'cuda:1' 等；
            * *torch.device*: 例如 'torch.device("cuda:0")'；
            * *int*: 将使用 ``device_id`` 为该值的 ``gpu`` 进行训练；如果值为 -1，那么默认使用全部的显卡，此时使用的 driver 实例是 `TorchDDPDriver`；
            * *list(int)*: 如果多于 1 个device，应当通过该种方式进行设定；注意此时我们一定会使用 ``TorchDDPDriver``，不管您传入的列表的长度是 1 还是其它值；
            * *None*: 仅当用户自己通过训练框架提供的并行训练启动脚本开启 ddp 进程时为 None；

            .. note::

                如果希望使用 ``TorchDDPDriver``，在初始化 ``Trainer`` 时您应当使用::

                    Trainer(driver="torch", device=[0, 1])

                注意如果这时 ``device=[0]``，我们仍旧会使用 ``TorchDDPDriver``。

                如果希望使用 ``TorchSingleDriver``，则在初始化 ``Trainer`` 时您应当使用::

                    Trainer(driver="torch", device=0)

            .. warning::

                注意参数 ``device`` 仅当您通过 pytorch 或者其它训练框架自身的并行训练启动脚本启动 ddp 训练时才允许为 ``None``！

                例如，当您使用::

                    python -m torch.distributed.launch --nproc_per_node 2 train.py

                来使用 ``TorchDDPDriver`` 时，此时参数 ``device`` 不再有效（不管您是否自己初始化 ``init_process_group``），我们将直接
                通过 ``torch.device(f"cuda:{local_rank}")`` 来获取当前进程所使用的的具体的 gpu 设备。因此此时您需要使用 ``os.environ["CUDA_VISIBLE_DEVICES"]``
                来指定要使用的具体的 gpu 设备。

                另一点需要注意的是，当您没有选择自己初始化 ``init_process_group`` 时，我们仍旧会帮助您把模型和数据迁移到当前进程所使用的
                具体的 gpu 设备上。但是如果您选择自己在 ``Trainer`` 初始化前（意味着在 ``driver`` 的 ``setup`` 前）初始化 ``init_process_group``，
                那么对于模型的迁移应当完全由您自己来完成。此时对于数据的迁移，如果您在 ``Trainer`` 初始化时指定了参数 ``data_device``，那么
                我们会将数据迁移到 ``data_device`` 上；如果其为 None，那么将数据迁移到正确的设备上应当由您自己来完成。

                对于使用 ``TorchDDPDriver`` 的更多细节，请见 :class:`fastNLP.core.drivers.torch_driver.TorchDDPDriver`。

        :param n_epochs: 训练总共的 epoch 的数量，默认为 20；
        :param evaluate_dataloaders: 验证数据集，其可以是单独的一个数据集，也可以是多个数据集；当为多个数据集时，注意其必须是 Dict；默认
            为 None；
        :param batch_step_fn: 定制每次训练时前向运行一个 batch 的数据所执行的函数。该函数应接受两个参数为 ``trainer`` 和 ``batch``，
            不需要要返回值；更详细的使用位置和说明请见 :meth:`fastNLP.core.controllers.TrainBatchLoop.batch_step_fn`；
        :param evaluate_batch_step_fn: 定制每次验证时前向运行一个 batch 的数据所执行的函数。该函数应接受的两个参数为 ``evaluator`` 和 ``batch``，
            不需要有返回值；可以参考 :meth:`fastNLP.core.controllers.EvaluateBatchLoop.batch_step_fn`；
        :param train_fn: 用来控制 ``Trainer`` 在训练的前向传播过程中是调用模型的哪一个函数，例如是 ``train_step`` 还是 ``forward``；
            默认为 ``None``，如果该值是 ``None``，那么我们会默认使用 ``train_step`` 当做前向传播的函数，如果在模型的定义类中没有找到该方法，
            则使用模型默认的前向传播函数，例如对于 pytorch 来说就是 ``forward``。

            .. note::
                在 fastNLP 中，对于训练时使用的前向传播函数的查找逻辑如下所示：

                    1. 如果 ``train_fn`` 为 None，那么在 model 的类 Model 中寻找方法 ``Model.train_step``;如果没有找到，那么默认使用 ``Model.forward``；
                    2. 如果 ``train_fn`` 为一个字符串，例如 'my_step_fn'，那么我们首先会在 model 的类 Model 中寻找方法 ``Model.my_step_fn``，
                    如果没有找到，那么会直接报错；

        :param evaluate_fn: 用来控制 ``Trainer`` 中内置的 ``Evaluator`` 在验证的前向传播过程中是调用模型的哪一个函数，应当为 ``None``
            或者一个字符串；其使用方式和 train_fn 类似；具体可见 :class:`fastNLP.core.controllers.Evaluator`；
        :param callbacks: 训练当中触发的 callback 类，该参数应当为一个列表，其中的每一个元素都应当继承 ``Callback`` 类；具体可见
            :class:`fastNLP.core.callbacks.Callback`；
        :param metrics: 用于传给 ``Trainer`` 内部的 ``Evaluator`` 实例来进行训练过程中的验证。其应当为一个字典，其中 key 表示 monitor，
            例如 {"acc1": AccMetric(), "acc2": AccMetric()}；




        :param evaluate_every: 可以为负数、正数或者函数；为负数时表示每隔几个 epoch evaluate 一次；为正数则表示每隔几个 batch evaluate 一次；
         为函数时表示用户自己传入的用于控制 Trainer 中的 evaluate 的频率的函数，该函数的应该接受当前 trainer 对象作为参数，并
         返回一个 bool 值，返回为 True 说明需要进行 evaluate ；将在每个 batch 结束后调用该函数判断是否需要 evaluate 。
        :param input_mapping: 应当为一个字典或者一个函数，表示在当前 step 拿到一个 batch 的训练数据后，应当做怎样的映射处理；如果其是
         一个字典，并且 batch 也是一个 `Dict`，那么我们会把 batch 中同样在 input_mapping 中的 key 修改为 input_mapping 的对应 key 的
         value；如果 batch 是一个 `dataclass`，那么我们会先将该 dataclass 转换为一个 Dict，然后再进行上述转换；如果 batch 此时是其它
         类型，那么我们将会直接报错；如果 input_mapping 是一个函数，那么对于取出的 batch，我们将不会做任何处理，而是直接将其传入该函数里；
         注意该参数会被传进 `Evaluator` 中；因此你可以通过该参数来实现将训练数据 batch 移到对应机器上的工作（例如当参数 `device` 为 None 时）；
         如果 train 和 evaluate 需要使用不同的 input_mapping, 请使用 train_input_mapping 与 evaluate_input_mapping 设置。
        :param output_mapping: 应当为一个字典或者函数。作用和 input_mapping 类似，区别在于其用于转换输出；如果 output_mapping 是一个
         函数，那么我们将会直接将模型的输出传给该函数；如果其是一个 `Dict`，那么我们需要 batch 必须是 `Dict` 或者 `dataclass` 类型，
         如果 batch 是一个 `Dict`，那么我们会把 batch 中同样在 output_mapping 中的 key 修改为 output_mapping 的对应 key 的 value；
         如果 batch 是一个 `dataclass`，那么我们会先将该 dataclass 转换为一个 Dict，然后再进行上述转换；
         如果 train 和 evaluate 需要使用不同的 output_mapping, 请使用 train_output_mapping 与 evaluate_output_mapping 设置。
        :param model_wo_auto_param_call: 是否关闭在训练时调用我们的 auto_param_call 来自动匹配 batch 和 forward 函数的参数的行为；
         如果该值为 False，并且当 batch 为字典时，我们会根据 forward 所需要的参数从 batch 中提取对应的对象，传入到 forward 函数中；如果该值
         为 True，那么我们会将 batch 直接透传给模型。注意该参数应用于 `train_step`, `evaluate_step` 和 `test_step`；
        :param accumulation_steps: 梯度累积的步数，表示每隔几个 batch 优化器迭代一次；默认为 1；
        :param fp16: 是否开启混合精度训练；默认为 False；
        :param monitor: 当存在 evaluate_dataloaders 时，默认的 monitor metric 的名字。传入的 callback 如果有 monitor 参数且没有
            在 callback 初始化设定的，将采取这个值。如果在 evaluation 结果中没有找到完全一致的名称，将使用 最长公共字符串算法 找到最匹配
            的那个作为 monitor 。也可以传入一个函数，接受参数为 evaluation 的结果(字典类型)，返回一个 float 值作为 monitor 的结果。
            如果 evaluate_dataloaders 与 metrics 没有提供，该参数无意义。
        :param larger_better: monitor 的值是否是越大越好。
        :param marker: 用于标记一个 Trainer 实例，从而在用户调用 `Trainer.on` 函数时，标记该 callback 函数属于哪一个具体的 'trainer' 实例；默认为 None；
        :param kwargs: 一些其它的可能需要的参数，见下方的说明
        :kwargs:
            * *torch_kwargs* -- 用于在指定 ``driver`` 为 'torch' 时设定具体 driver 实例的一些参数：
                * ddp_kwargs -- 用于在使用 ``TorchDDPDriver`` 时指定 ``DistributedDataParallel`` 初始化时的参数；例如传入
                 {'find_unused_parameters': True} 来解决有参数不参与前向运算导致的报错等；
                * set_grad_to_none -- 是否在训练过程中在每一次 optimizer 更新后将 grad 置为 None；
                * torch_non_blocking -- 表示用于 pytorch 的 tensor 的 to 方法的参数 non_blocking；
            * *data_device* -- 表示如果用户的模型 device （在 Driver 中对应为参数 model_device）为 None 时，我们会将数据迁移到 data_device 上；
             注意如果 model_device 为 None，那么 data_device 不会起作用；
            * *use_dist_sampler* -- 表示是否使用分布式的 sampler 。在多卡时，分布式 sampler 将自动决定每张卡上读取的 sample ，使得一个epoch
                内所有卡的 sample 加起来为一整个数据集的 sample。默认会根据 driver 是否为分布式进行设置。
            * *evaluate_use_dist_sampler* -- 表示在 Evaluator 中在使用 分布式 的时候是否将 dataloader 的 sampler 替换为分布式的 sampler；默认为 True；
            * *output_from_new_proc* -- 应当为一个字符串，表示在多进程的 driver 中其它进程的输出流应当被做如何处理；其值应当为以下之一：
             ["all", "ignore", "only_error"]；当该参数的值不是以上值时，该值应当表示一个文件夹的名字，我们会将其他 rank 的输出流重定向到
             log 文件中，然后将 log 文件保存在通过该参数值设定的文件夹中；默认为 "only_error"；
            * *progress_bar* -- 以哪种方式显示 progress ，目前支持[None, 'raw', 'rich', 'auto'] 或者 RichCallback, RawTextCallback对象，
                默认为 auto , auto 表示如果检测到当前 terminal 为交互型则使用 RichCallback，否则使用 RawTextCallback对象。如果
                需要定制 progress bar 的参数，例如打印频率等，可以传入 RichCallback, RawTextCallback 对象。
            * *train_input_mapping* -- 与 input_mapping 一致，但是只用于 train 中。与 input_mapping 互斥。
            * *train_output_mapping* -- 与 output_mapping 一致，但是只用于 train 中。与 output_mapping 互斥。
            * *evaluate_input_mapping* -- 与 input_mapping 一致，但是只用于 evaluate 中。与 input_mapping 互斥。
            * *evaluate_output_mapping* -- 与 output_mapping 一致，但是只用于 evaluate 中。与 output_mapping 互斥。


        .. note::

            ``Trainer`` 内部的 ``Evaluator`` 默认是 None，如果您需要在训练过程中进行验证，你需要保证这几个参数得到正确的传入：

            必须的参数：1. ``metrics``；2. ``evaluate_dataloaders``；

            可选的其它参数：1. ``evaluate_batch_step_fn；2. ``evaluate_fn``；3. ``evaluate_every``；4. ``input_mapping``；
            5. ``output_mapping``； 6. ``model_wo_auto_param_call``；7. ``fp16``；8. ``monitor``；9. ``larger_better``；

        .. warning::

            如果 ``Trainer`` 中的 ``Evaluator`` 实例不为 ``None``，那么需要注意 ``Trainer`` 中的一些参数是与 ``Evaluator`` 一致的，它们分别为：

            1. ``Evaluator`` 在初始化时的 ``driver`` 参数是 ``Trainer`` 中已经实例化过的 driver；这一点使得一些参数对于 ``Trainer`` 内部的
            ``Evaluator`` 没有用处，例如 ``device``，``torch_kwargs``，``data_device`` 和 ``output_from_new_proc`` 等；
            2.  ``input_mapping``，``output_mapping``，``model_wo_auto_param_call`` 和 ``fp16`` 是 ``Trainer`` 和其内部默认的
            ``Evaluator`` 是一致的；

            当然，对于某些参数，您可以通过修改


        """
        self.model = model
        self.marker = marker
        if isinstance(driver, str):
            self.driver_name = driver
        else:
            self.driver_name = driver.__class__.__name__
        self.device = device
        if train_dataloader is None:
            raise ValueError("Parameter `train_dataloader` can not be None.")
        self.train_dataloader = train_dataloader
        self.evaluate_dataloaders = evaluate_dataloaders
        self.optimizers = optimizers
        self.fp16 = fp16

        train_input_mapping = kwargs.get('train_input_mapping', None)
        train_output_mapping = kwargs.get('train_output_mapping', None)
        evaluate_input_mapping = kwargs.get('evaluate_input_mapping', None)
        evaluate_output_mapping = kwargs.get('evaluate_output_mapping', None)

        train_input_mapping, train_output_mapping, evaluate_input_mapping, evaluate_output_mapping = \
            _get_input_output_mapping(input_mapping, output_mapping, train_input_mapping, train_output_mapping,
                                      evaluate_input_mapping, evaluate_output_mapping)

        self.input_mapping = train_input_mapping
        self.output_mapping = train_output_mapping
        self.evaluate_fn = evaluate_fn

        self.batch_step_fn = batch_step_fn
        if batch_step_fn is not None:
            _check_valid_parameters_number(batch_step_fn, ['trainer', 'batch'], fn_name='batch_step_fn')
            self.check_batch_step_fn = partial(self._check_callback_called_legality, check_mode=True)
        else:
            self.check_batch_step_fn = lambda *args, **kwargs: ...
        # 该变量表示是否检测过 `train_batch_loop`，主要用于当用户通过属性替换的方式使用自己定制的 `train_batch_loop` 时，我们需要检测
        #  用户是否正确地调用了 callback 函数以及是否正确地更新了 `trainer_state` 的状态；
        # 我们将其默认值置为 True，这表示默认的 `train_batch_loop` 已经检测过，不需要再进行检测；
        # 我们只会在第一个 epoch 运行完后进行检测，之后的 epoch 不会再进行检测；
        self.has_checked_train_batch_loop = True
        self._train_batch_loop = TrainBatchLoop(batch_step_fn=batch_step_fn)

        if not isinstance(accumulation_steps, int):
            raise ValueError("Parameter `accumulation_steps` can only be `int` type.")
        elif accumulation_steps < 0:
            raise ValueError("Parameter `accumulation_steps` can only be bigger than 0.")
        self.accumulation_steps = accumulation_steps

        # todo 思路大概是，每个driver提供一下自己的参数是啥（需要对应回初始化的那个），然后trainer/evalutor在初始化的时候，就检测一下自己手上的参数和driver的是不是一致的，不一致的地方需要warn用户说这些值driver不太一样。感觉可以留到后面做吧
        self.driver = choose_driver(
            model=model,
            driver=driver,
            train_dataloader=train_dataloader,
            optimizers=optimizers,
            device=device,
            n_epochs=n_epochs,
            evaluate_dataloaders=evaluate_dataloaders,
            batch_step_fn=batch_step_fn,
            evaluate_batch_step_fn=evaluate_batch_step_fn,
            evaluate_fn=evaluate_fn,
            callbacks=callbacks,
            metrics=metrics,
            evaluate_every=evaluate_every,
            input_mapping=train_input_mapping,
            output_mapping=train_output_mapping,
            model_wo_auto_param_call=model_wo_auto_param_call,
            accumulation_steps=accumulation_steps,
            fp16=fp16,
            marker=marker,
            **kwargs
        )
        self.driver.set_optimizers(optimizers=optimizers)

        # 根据 progress_bar 参数选择 ProgressBarCallback
        callbacks = prepare_callbacks(callbacks, kwargs.get('progress_bar', 'auto'))
        # 初始化 callback manager；
        self.callback_manager = CallbackManager(callbacks)
        # 添加所有的函数式 callbacks；
        self._fetch_matched_fn_callbacks()
        # 添加所有的类 callbacks；
        self.callback_manager.initialize_class_callbacks()

        # 初始化 state，包括提供给用户的接口和我们自己使用的接口；
        self.state = State()
        self.trainer_state = TrainerState(
            n_epochs=n_epochs,
            cur_epoch_idx=0,
            global_forward_batches=0,
            batch_idx_in_epoch=0,
            num_batches_per_epoch=None,  # 会在具体的 train_batch_loop 中进行初始化；
            total_batches=None
        )

        if metrics is None and evaluate_dataloaders is not None:
            raise ValueError("You have set 'evaluate_dataloaders' but forget to set 'metrics'.")

        if metrics is not None and evaluate_dataloaders is None:
            raise ValueError("You have set 'metrics' but forget to set 'evaluate_dataloaders'.")

        self.metrics = metrics
        self.evaluate_every = evaluate_every

        self.driver.setup()
        self.driver.barrier()

        use_dist_sampler = kwargs.get("use_dist_sampler", self.driver.is_distributed())
        if use_dist_sampler:
            _dist_sampler = "dist"
        else:
            _dist_sampler = None

        self.evaluator = None
        self.monitor = monitor
        self.larger_better = larger_better
        if metrics is not None and evaluate_dataloaders is not None:
            check_evaluate_every(evaluate_every)
            progress_bar = kwargs.get('progress_bar', 'auto')  # 如果不为
            if not (isinstance(progress_bar, str) or progress_bar is None): # 应该是ProgressCallback，获取其名称。
                progress_bar = progress_bar.name
            self.evaluator = Evaluator(model=model, dataloaders=evaluate_dataloaders, metrics=metrics,
<<<<<<< HEAD
                                       driver=self.driver, evaluate_batch_step_fn=evaluate_batch_step_fn,
                                       evaluate_fn=evaluate_fn, input_mapping=input_mapping,
                                       output_mapping=output_mapping, fp16=fp16, verbose=0,
=======
                                       driver=self.driver, device=device, evaluate_batch_step_fn=evaluate_batch_step_fn,
                                       evaluate_fn=evaluate_fn, input_mapping=evaluate_input_mapping,
                                       output_mapping=evaluate_output_mapping, fp16=fp16, verbose=0,
>>>>>>> 665680a0
                                       use_dist_sampler=kwargs.get("evaluate_use_dist_sampler", None),
                                       progress_bar=progress_bar)

        if train_fn is not None and not isinstance(train_fn, str):
            raise TypeError("Parameter `train_fn` can only be `str` type when it is not None.")
        self._train_step, self._train_step_signature_fn = self.driver.get_model_call_fn("train_step" if train_fn is None else train_fn)
        self.train_fn = train_fn

        self.dataloader = self.train_dataloader
        self.driver.set_deterministic_dataloader(self.dataloader)

        self.dataloader = self.driver.set_dist_repro_dataloader(dataloader=self.train_dataloader, dist=_dist_sampler,
                                                                reproducible=self.callback_manager._need_reproducible_sampler)

        _torch_kwargs = kwargs.get("torch_kwargs", {})
        self.set_grad_to_none = _torch_kwargs.get("set_grad_to_none", True)

        self.evaluate_batch_step_fn = evaluate_batch_step_fn
        self.kwargs = kwargs

        self.on_after_trainer_initialized(self.driver)
        self.driver.barrier()

    def run(self, num_train_batch_per_epoch: int = -1, num_eval_batch_per_dl: int = -1,
            num_eval_sanity_batch: int = 2, resume_from: str = None, resume_training: bool = True,
            catch_KeyboardInterrupt=None):
        """
        注意如果是断点重训的第一次训练，即还没有保存任何用于断点重训的文件，那么其应当置 resume_from 为 None，并且使用 ModelCheckpoint
        去保存断点重训的文件；
        :param num_train_batch_per_epoch: 每个 epoch 运行多少个 batch 即停止，-1 为根据 dataloader 有多少个 batch 决定。
        :param num_eval_batch_per_dl: 每个 evaluate dataloader 运行多少个 batch 停止，-1 为根据 dataloader 有多少个 batch 决定。
        :param num_eval_sanity_batch: 在训练之前运行多少个 evaluation batch 来检测一下 evaluation 是否有错误。为 0 表示不检测。
        :param resume_from: 从哪个路径下恢复 trainer 的状态
        :param resume_training: 是否按照 checkpoint 中训练状态恢复。如果为 False，则只恢复 model 和 optimizers 的状态。
        :param catch_KeyboardInterrupt: 是否捕获KeyboardInterrupt, 如果捕获的话，不会抛出一场，trainer.run()之后的代码会继续运
        行。默认如果非 distributed 的 driver 会 catch ，distributed 不会 catch （无法 catch ）
        :return:
        """

        if catch_KeyboardInterrupt is None:
            catch_KeyboardInterrupt = not self.driver.is_distributed()
        else:
            if self.driver.is_distributed():
                if catch_KeyboardInterrupt:
                    logger.rank_zero_warning("Parameter `catch_KeyboardInterrupt` can only be False when you are using multi-device "
                                   "driver. And we are gonna to set it to False.")
                catch_KeyboardInterrupt = False

        self._set_num_eval_batch_per_dl(num_eval_batch_per_dl)

        if resume_from is not None:
            if os.path.exists(resume_from):
                self.load(resume_from, resume_training=resume_training)
            else:
                raise FileNotFoundError("You are using `resume_from`, but we can not find your specific file.")

        if self.evaluator is not None and num_eval_sanity_batch > 0:
            logger.info(f"Running evaluator sanity check for {num_eval_sanity_batch} batches.")
            self.on_sanity_check_begin()
            sanity_check_res = self.evaluator.run(num_eval_batch_per_dl=num_eval_sanity_batch)
            self.on_sanity_check_end(sanity_check_res)

        if num_train_batch_per_epoch != -1:
            self.dataloader = _TruncatedDataLoader(self.dataloader, num_train_batch_per_epoch)

        self.num_batches_per_epoch = len(self.dataloader)
        self.total_batches = self.num_batches_per_epoch * self.n_epochs
        self.global_forward_batches = self.num_batches_per_epoch * self.cur_epoch_idx + self.batch_idx_in_epoch

        try:
            self.on_train_begin()
            self.driver.barrier()
            self.driver.zero_grad(self.set_grad_to_none)
            while self.cur_epoch_idx < self.n_epochs:
                # 这个是防止在 Trainer.load 之后还没结束当前 epoch 又继续 save
                self.start_batch_idx_in_epoch = self.trainer_state.batch_idx_in_epoch
                self.driver.set_model_mode("train")
                self.on_train_epoch_begin()
                self.driver.set_sampler_epoch(self.dataloader, self.cur_epoch_idx)
                self.train_batch_loop.run(self, self.dataloader)
                if not self.has_checked_train_batch_loop:
                    self._check_train_batch_loop_legality()
                self.cur_epoch_idx += 1
                self.on_train_epoch_end()
                self.driver.barrier()
                self.epoch_evaluate()
                self.driver.barrier()

        except EarlyStopException as e:
            logger.info(f"Catch early stop exception: {e.msg}.")
            self.on_exception(e)
        except KeyboardInterrupt as e:
            self.driver.on_exception()
            self.on_exception(e)
            if not catch_KeyboardInterrupt:
                raise e
        except RuntimeError as e:
            if 'torch' in self.driver_name.lower():  # 如果是 torch ，需要检测一下 find_unused_parameters
                if 'find_unused_parameters' in e.args[0]:
                    logger.error("You may need to pass `torch_ddp_kwargs={'find_unused_parameters': True}` in the "
                                 "Trainer initialization to avoid this error.")
            self.driver.on_exception()
            self.on_exception(e)
            raise e
        except BaseException as e:
            self.driver.on_exception()
            self.on_exception(e)
            raise e
        finally:
            self.on_train_end()

    def _set_num_eval_batch_per_dl(self, num_eval_batch_per_dl):
        def _evaluate_fn(trainer: Trainer, evaluate_fn: Callable) -> None:
            trainer.on_evaluate_begin()
            _evaluate_res: dict = evaluate_fn()
            trainer.on_evaluate_end(_evaluate_res)

        if self.evaluator is not None:
            self.run_evaluate = partial(_evaluate_fn, self, partial(self.evaluator.run, num_eval_batch_per_dl))

    def step_evaluate(self):
        """
        在每个 batch 结束后调用，根据设置执行 evaluate 。

        :return:
        """
        if self.evaluator is not None:
            if callable(self.evaluate_every):
                if self.evaluate_every(self):
                    self.run_evaluate()
            elif self.evaluate_every > 0 and self.global_forward_batches % self.evaluate_every == 0:
                self.run_evaluate()

    def epoch_evaluate(self):
        """
        在每个 epoch 结束后调用，根据设置执行 evaluate 。

        :return:
        """
        if self.evaluator is not None:
            if isinstance(self.evaluate_every, int) and self.evaluate_every < 0:
                evaluate_every = -self.evaluate_every
                if self.cur_epoch_idx % evaluate_every == 0:
                    self.run_evaluate()

    def add_callback_fn(self, event: Event, fn: Callable):
        r"""
        在初始化一个 trainer 实例后，用户可以使用这一函数来方便地添加 callback 函数；
        这一函数应当交给具体的 trainer 实例去做，因此不需要 `mark` 参数；

        :param event: 特定的 callback 时机，用户需要为该 callback 函数指定其属于哪一个 callback 时机；
        :param fn: 具体的 callback 函数；
        """
        if not isinstance(event, Event):
            raise ValueError("parameter event should only be `Event` type.")

        _custom_callback = _CallbackWrapper(event, fn)
        self.callback_manager.dissect_one_callback(_custom_callback)

    @classmethod
    def on(cls, event: Event, marker: Optional[str] = None):
        r"""
        函数修饰器，用户可以使用该函数来方便地将一个函数转变为 callback 函数，从而进行训练流程中的控制；
        支持的 event 时机有以下这些，其执行的时机顺序也如下所示。每个时机装饰的函数应该接受的参数列表也如下所示，例如::

            Trainer.__init__():
                on_after_trainer_initialized(trainer, driver)
            Trainer.run():
                if num_eval_sanity_batch>0:
                    on_sanity_check_begin(trainer)  # 如果设置了num_eval_sanity_batch
                    on_sanity_check_end(trainer, sanity_check_res)
                try:
                    on_train_begin(trainer)
                    while cur_epoch_idx < n_epochs:
                        on_train_epoch_begin(trainer)
                        while batch_idx_in_epoch<=num_batches_per_epoch:
                            on_fetch_data_begin(trainer)
                            batch = next(dataloader)
                            on_fetch_data_end(trainer)
                            on_train_batch_begin(trainer, batch, indices)
                            on_before_backward(trainer, outputs)  # 其中 outputs 是经过 output_mapping（如果设置了） 后的，否则即为 model 的输出。
                            on_after_backward(trainer)
                            on_before_zero_grad(trainer, optimizers)  # 实际调用受到 accumulation_steps 影响
                            on_after_zero_grad(trainer, optimizers)  # 实际调用受到 accumulation_steps 影响
                            on_before_optimizers_step(trainer, optimizers)  # 实际调用受到 accumulation_steps 影响
                            on_after_optimizers_step(trainer, optimizers)  # 实际调用受到 accumulation_steps 影响
                            on_train_batch_end(trainer)
                        on_train_epoch_end(trainer)
                except BaseException:
                    self.on_exception(trainer, exception)
                finally:
                    on_train_end(trainer)

            其它 callback 例如 on_evaluate_begin(trainer)/on_evaluate_end(trainer, results)/on_save_model(trainer)/
            on_load_model(trainer)/on_save_checkpoint(trainer)/on_load_checkpoint(trainer)将根据需要在Trainer.run()中
            特定的时间调用。

        Example::

            from fastNLP import Event
            @Trainer.on(Event.on_save_model())
            def do_something_1(trainer):
                # do something
            # 以上函数会在 Trainer 保存模型时执行。

            @Trainer.on(Event.on_save_model(once=True))
            def do_something_2(trainer):
                # do something
            # 以上函数会在 Trainer 保存模型时执行，但只执行一次。

            @Trainer.on(Event.on_train_batch_begin(every=2))
            def do_something_3(trainer, batch, indices):
                # do something
            # 以上函数会在 Trainer 每个新的 batch 开始的时候执行，但是是两个 batch 才执行一次。

        注意如果你使用该函数修饰器来为你的训练添加 callback，请务必保证你加入 callback 函数的代码在实例化 `Trainer` 之前；

        :param event: 特定的 callback 时机，用户需要为该 callback 函数指定其属于哪一个 callback 时机。每个时机运行的函数应该包含
            特定的参数，可以通过上述说明查阅。
        :param marker: 用来标记该 callback 函数属于哪几个具体的 trainer 实例；两个特殊情况：1.当 `marker` 为 None（默认情况）时，
         表示该 callback 函数只属于代码下方最近的一个 trainer 实例；2.当 `marker` 为 'all' 时，该 callback 函数会被所有的 trainer
         实例使用；
        :return: 返回原函数；
        """

        def wrapper(fn: Callable) -> Callable:
            callback_fn_args = get_fn_arg_names(getattr(Callback, event.value))[1:]
            _check_valid_parameters_number(fn, callback_fn_args)
            cls._custom_callbacks[marker].append((event, fn))
            return fn

        return wrapper

    def _fetch_matched_fn_callbacks(self):
        """
        因为对于使用装饰器加入的函数 callback，我们是加在类属性中，因此在初始化一个具体的 trainer 实例后，我们需要从 Trainer 的
        callback 类属性中将属于其的 callback 函数拿到，然后加入到 callback_manager 中；
        """
        _own_callbacks: List = copy.deepcopy(self._custom_callbacks["all"])
        _own_callbacks.extend(self._custom_callbacks[None])
        logger.debug(f"Get {len(_own_callbacks)} callback fns through Trainer.on().")
        self._custom_callbacks[None] = []
        if self.marker is not None:
            if len(self._custom_callbacks[self.marker]) == 0:
                logger.info(f"You have set `trainer.marker = {self.marker}`, but there are no callback function matched "
                      f"`{self.marker}` that is added through function `Trainer.on`")
            _own_callbacks += self._custom_callbacks[self.marker]
        for each_callback in _own_callbacks:
            self.add_callback_fn(*each_callback)

    def _check_callback_called_legality(self, check_mode: bool = True):
        """
        1. 函数的调用时机：
            当检测 'batch_step_fn' 时，这个函数应当在 'train_batch_loop.run' 的 while 循环的最后进行调用；
            当检测 'TrainBatchLoop' 时，这个函数应当在每一个 epoch 的最后进行调用；

        2. 函数作用
            这一函数的作用在于检查用户定制的 batch_step_fn / TrainBatchLoop 是否能够正确地调用 callback 函数，更准确地说，当用户实际
            定制了 ("on_before_backward", "on_after_backward", "on_before_optimizers_step", "on_after_optimizers_step", "on_before_zero_grad",
            "on_after_zero_grad") /
            ("on_fetch_data_begin", "on_fetch_data_end", "on_train_batch_begin", "on_train_batch_end",
             "on_before_backward", "on_after_backward", "on_before_optimizers_step", "on_after_optimizers_step", "on_before_zero_grad",
             "on_after_zero_grad")
            这些 callabck_fn 后，如果其同样也定制了 batch_step_fn / TrainBatchLoop，那么其有可能忘记了在自己的 batch_step_fn 中
            上述的这些 callback 函数，而这个函数的作用就在于检测用户是否产生了这一行为；

        注意，这一函数只会在 batch_step_fn 不为 None 时或者 TrainBatchLoop 没有被替换时才会被调用；

        :param check_mode: 用来判断该函数是用来检测 'batch_step_fn' 还是用来检测 'TrainBatchLoop' 的参数，为 True 时表示检测
         'batch_step_fn'，为 False 时表示检测 'TrainBatchLoop'；
        """
        if check_mode:
            callbacks = ("on_before_backward", "on_after_backward", "on_before_optimizers_step", "on_after_optimizers_step",
                         "on_before_zero_grad", "on_after_zero_grad")
        else:
            callbacks = ("on_fetch_data_begin", "on_fetch_data_end", "on_train_batch_begin", "on_train_batch_end",
                         "on_before_backward", "on_after_backward", "on_before_optimizers_step", "on_after_optimizers_step",
                         "on_before_zero_grad", "on_after_zero_grad")
        _not_called_callback_fns = []
        for each_callback_fn in callbacks:
            if each_callback_fn in self.callback_manager.callback_fns:
                if self.callback_manager.callback_counter[each_callback_fn] == 0:
                    _not_called_callback_fns.append(each_callback_fn)

        if check_mode:
            logger.rank_zero_warning("You have customized your 'batch_step_fn' in the 'train_batch_loop' and also use these "
                           f"callback_fns: {_not_called_callback_fns}, but it seems that"
                           "you don't call the corresponding callback hook explicitly in your 'batch_step_fn'.")
            # 对于 'batch_step_fn' 来讲，其只需要在第一次的 step 后进行检测即可，因此在第一次检测后将 check_batch_step_fn 置为 pass
            #  函数；
            self.check_batch_step_fn = lambda *args, **kwargs: ...
        else:
            logger.warning("You have customized your 'TrainBatchLoop' and also use these callback_fns: "
                           f"{_not_called_callback_fns}, but it seems that"
                           "you don't call the corresponding callback hook explicitly in your 'batch_step_fn'.")

    def _check_train_batch_loop_legality(self):
        r"""
        该函数用于检测用户定制的 `train_batch_loop` 是否正确地调用了 callback 函数以及是否正确地更新了 `trainer_state` 的状态；
        该函数仅当用户通过属性更换用自己的定制的 `train_batch_loop` 替换了默认的 `TrainBatchLoop` 对象后才会被调用；
        当被调用时，该函数仅当第一次被调用时被调用；
        """
        # 1. 检测用户定制的 `train_batch_loop` 是否正确地调用了 callback 函数；
        self._check_callback_called_legality(check_mode=False)

        # 2. 检测用户定制的 `train_batch_loop` 是否正确地更新了 `trainer_state` 的状态；
        #  因为该检测函数只会在第一个 epoch 运行完后调用，因此我们只需要检测这些 `trainer_state` 的值是否正确即可；
        if self.batch_idx_in_epoch == 0:
            logger.warning("You have customized your `train_batch_loop`, but it seemed that you forget to update the "
                           "`trainer_state.batch_idx_in_epoch` in your process of training. Look the origin class "
                           "`TrainBatchLoop`.")
        if self.global_forward_batches == 0:
            logger.warning("You have customized your `train_batch_loop`, but it seemed that you forget to update the "
                           "`trainer_state.global_forward_batches` in your process of training. Look the origin class "
                           "`TrainBatchLoop`.")
        self.has_checked_train_batch_loop = True

    """ Trainer 需要的一些 property """
    @property
    def driver(self):
        return self._driver

    @driver.setter
    def driver(self, driver: Driver):
        self._driver = driver

    @property
    def train_batch_loop(self):
        return self._train_batch_loop

    @train_batch_loop.setter
    def train_batch_loop(self, loop: Loop):
        self.has_checked_train_batch_loop = False
        if self.batch_step_fn is not None:
            logger.warning("`batch_step_fn` was customized in the Trainer initialization, it will be ignored "
                           "when the `train_batch_loop` is also customized.")
            # 如果用户定制了 TrainBatchLoop，那么我们不需要再专门去检测 batch_step_fn，因为该函数一定会被忽略；
            self.check_batch_step_fn = lambda *args, **kwargs: ...
        self._train_batch_loop = loop

    def save_model(self, folder: Union[str, os.PathLike, BinaryIO, io.BytesIO], only_state_dict: bool = False,
                   model_save_fn: Optional[Callable] = None, **kwargs):
        r"""
        用于帮助用户保存模型的辅助函数，具体实际的保存模型的操作由具体的 driver 实现；

        :param folder: 保存模型的文件夹。如果没有传入 model_save_fn 参数，则在这个文件夹下创建 fastnlp_model.pkl.tar 文件。
        :param only_state_dict: 仅在 model_save_fn 为空时，有效。是否只保存模型的 `state_dict`；
        :param model_save_fn: 用户自己定制的用来替换该保存函数本身保存逻辑的函数；
        :param kwargs:
        """

        self.on_save_model()
        self.driver.barrier()

        if not isinstance(folder, (io.BytesIO, BinaryIO)):
            if model_save_fn is not None:
                if not callable(model_save_fn):
                    raise ValueError("Parameter `model_save_fn` should be `Callable` type when it is not None.")
                rank_zero_call(model_save_fn)(folder)
            else:
                if isinstance(folder, str):
                    folder = Path(folder)
                self.driver.save_model(folder.joinpath(FASTNLP_MODEL_FILENAME), only_state_dict, **kwargs)
        else:
            if model_save_fn is not None:
                raise RuntimeError("It is not allowed to specify a `model_save_fn` parameter with `folder` being "
                                   "`io.BytesIO` type.")
            self.driver.save_model(folder, only_state_dict, **kwargs)
        self.driver.barrier()

    def load_model(self, folder: Union[str, Path, BinaryIO, io.BytesIO], only_state_dict: bool = False,
                   model_load_fn: Optional[Callable] = None, **kwargs):
        """
        加载模型

        :param folder: 读取 model 的文件夹，默认会尝试读取该文件夹下的 fastnlp_model.pkl.tar 文件。在 model_load_fn 不为空时，
            直接将该 folder 传递到 model_load_fn 中。
        :param only_state_dict: 要读取的文件中是否仅包含模型权重。在 model_load_fn 不为 None 时，该参数无意义。
        :param model_load_fn: callable 的函数，接受一个 folder 作为参数，不返回任何内容。
        :param kwargs:
        :return:
        """
        self.on_load_model()
        self.driver.barrier()
        if not isinstance(folder, (io.BytesIO, BinaryIO)):
            try:
                if model_load_fn is not None:
                    if not callable(model_load_fn):
                        raise ValueError("Parameter `model_save_fn` should be `Callable` type when it is not None.")
                    model_load_fn(folder)
                else:
                    if isinstance(folder, str):
                        folder = Path(folder)
                    self.driver.load_model(folder.joinpath(FASTNLP_MODEL_FILENAME), only_state_dict, **kwargs)
            except FileNotFoundError as e:
                if FASTNLP_MODEL_FILENAME not in os.listdir(folder):
                    logger.error(f"fastNLP model checkpoint file:{FASTNLP_MODEL_FILENAME} is not found in {folder}.")
                raise e
        else:
            if model_load_fn is not None:
                raise RuntimeError("It is not allowed to specify a `model_save_fn` parameter with `folder` being "
                                   "`io.BytesIO` type.")
            self.driver.load_model(folder, only_state_dict, **kwargs)
        self.driver.barrier()

    def save(self, folder: Union[str, Path], only_state_dict: bool = True, model_save_fn: Optional[Callable] = None, **kwargs):
        r"""
        用于断点重训 Trainer 的保存函数。

        :param folder: 保存在哪个文件夹下，会在该文件下声称两个文件：fastnlp_checkpoint.pkl.tar 与 fastnlp_model.pkl.tar 。
            如果 model_save_fn 不为空，则没有 fastnlp_model.pkl.tar 文件。
        :param only_state_dict: 当 model_save_fn 为空时有效，表明是否仅保存模型的权重。
        :param model_save_fn: 如果模型保存比较特殊，可以传入该函数自定义保存过程，输入应该接受一个文件夹（实际上就是接受上面的 folder
            参数），不必返回任何东西。
        :param kwargs:
        :return:
        """
        self.driver.barrier()

        # 1. callback states 和 每一个callback的具体 callback 函数的 filter 的状态；
        # 2. trainer_state；
        states = {"callback_states": self.on_save_checkpoint(),
                  "trainer_state": self.trainer_state.state_dict(),
                  'num_consumed_batches': self.batch_idx_in_epoch - getattr(self, 'start_batch_idx_in_epoch', 0)
                  }

        if isinstance(folder, str):
            folder = Path(folder)

        if model_save_fn is not None:
            if not callable(model_save_fn):
                raise ValueError("Parameter `model_save_fn` should be `Callable` type when it is not None.")
            rank_zero_call(model_save_fn)(folder)
            self.driver.save(folder=folder, dataloader=self.dataloader, states=states, should_save_model=False, **kwargs)
        else:
            self.driver.save(folder=folder, dataloader=self.dataloader, states=states,
                             only_state_dict=only_state_dict, should_save_model=True, **kwargs)

        self.driver.barrier()

    def load(self, folder: str, resume_training: bool = True, only_state_dict: bool = True,
             model_load_fn: Optional[Callable] = None, **kwargs):
        r"""
        用于断点重训的加载函数；
        注意在 fastNLP 中断点重训的保存和加载逻辑是分开的，因此可能存在一种情况：用户只希望加载一个断点重训的状态，而在之后不再进行断点重训的
        保存；在这种情况下，dataloader 的 sampler 就不一定会被替换成我们的 ReproducibleSampler；

        注意我们目前不支持单卡到多卡的断点重训；

        :param folder: 保存断点重训 states 的文件地址；
        :param resume_training: 是否从上次的 batch 开始训练，或者只从最近的 epoch 开始训练；注意如果 resume_training=True，那么我们
         只会加载 model 和 optimizers 的状态；而其余的对象的值则根据用户的 Trainer 的初始化直接重置；
        :param only_state_dict: 保存的 model 是否只包含了权重。
        :param model_load_fn: 使用的模型加载函数，参数应为一个 文件夹，不返回任何内容。
        """
        self.driver.barrier()
        if isinstance(folder, str):
            folder = Path(folder)

        dataloader = self.dataloader
        if not resume_training:
            dataloader = None
        try:
            if model_load_fn is not None:
                if not callable(model_load_fn):
                    raise ValueError("Parameter `model_save_fn` should be `Callable`.")
                model_load_fn(folder)
                states = self.driver.load(folder=folder, dataloader=dataloader, should_load_model=False, **kwargs)
            else:
                states = self.driver.load(folder=folder, dataloader=dataloader, only_state_dict=only_state_dict, should_load_model=True, **kwargs)
        except FileNotFoundError as e:
            if FASTNLP_CHECKPOINT_FILENAME not in os.listdir(folder) and FASTNLP_MODEL_FILENAME in os.listdir(folder):
                logger.error("It seems that you are trying to load the trainer checkpoint from a model checkpoint folder.")
            elif FASTNLP_CHECKPOINT_FILENAME not in os.listdir(folder):
                logger.error(f"fastNLP Trainer checkpoint file:{FASTNLP_CHECKPOINT_FILENAME} is not found in {folder}.")
            raise e

        if not resume_training:
            return

        self.dataloader = states.pop('dataloader')

        # 1. 恢复 trainer_state 的状态；
        self.trainer_state.load_state_dict(states["trainer_state"])

        # 2. 修改 trainer_state.batch_idx_in_epoch
        # sampler 是类似 RandomSampler 的sampler，不是 batch_sampler；
        # 这里的原则就是应当使得    '还会产生的batch数量' + 'batch_idx_in_epoch' = '原来不断点训练的batch的总数'。其中由于
        #    '还会产生的batch数量' 是由还剩多少 sample 决定的，因此只能通过调整 'batch_idx_in_epoch' 使得等式成立
        self.trainer_state.batch_idx_in_epoch = states.pop('batch_idx_in_epoch')
        # 这个是防止用户在 Trainer.load 之后还没结束当前 epoch 又继续 save
        self.start_batch_idx_in_epoch = self.trainer_state.batch_idx_in_epoch

        # 5. 恢复所有 callback 的状态；
        self.on_load_checkpoint(states["callback_states"])

        self.driver.barrier()

    """ 这四个函数是用来方便用户定制自己的 batch_step_fn（用于替换 train_batch_loop 当中的 batch_step_fn 函数） 的 """

    def train_step(self, batch):
        with self.driver.auto_cast():
            outputs = self.driver.model_call(batch, self._train_step, self._train_step_signature_fn)
            outputs = match_and_substitute_params(self.output_mapping, outputs)
            return outputs

    def backward(self, outputs):
        self.on_before_backward(outputs)
        loss = self.extract_loss_from_outputs(outputs)
        loss = loss / self.accumulation_steps
        self.driver.backward(loss)
        self.on_after_backward()

    def zero_grad(self):
        if (self.global_forward_batches + 1) % self.accumulation_steps == 0:
            self.on_before_zero_grad(self.optimizers)
            self.driver.zero_grad(self.set_grad_to_none)
            self.on_after_zero_grad(self.optimizers)

    def step(self):
        if (self.global_forward_batches + 1) % self.accumulation_steps == 0:
            self.on_before_optimizers_step(self.optimizers)
            self.driver.step()
            self.on_after_optimizers_step(self.optimizers)

    def move_data_to_device(self, batch):
        return self.driver.move_data_to_device(batch)

    @staticmethod
    def extract_loss_from_outputs(outputs):
        r"""
        用来从用户模型的输出对象中抽取 `loss` 对象；
        目前支持 `outputs` 对象为 'Dict' 或者 'dataclass'；

        :return: 返回被抽取出来的 `loss` 对象，如果当前运行的是 'pytorch' 的 `Driver`，那么返回的就是一个 tensor；
        """
        if isinstance(outputs, Dict):
            try:
                loss = outputs["loss"]
            except:
                raise KeyError(f"We cannot find `loss` from your model output(with keys:{outputs.keys()}). Please either "
                               f"directly return it from your model or use `output_mapping` to prepare it.")
        elif is_dataclass(outputs):
            try:
                loss = outputs.loss
            except:
                raise AttributeError("We cannot find `loss` from your model output. Please either directly return it from"
                                     " your model or use `output_mapping` to prepare it.")
        else:
            raise ValueError("The `outputs` from your model could only be of `dataclass` or `Dict` type. Or you can use "
                             "the parameter `output_mapping` to prepare loss.")

        return loss

    @contextmanager
    def get_no_sync_context(self):
        r"""
        用于在梯度累积并且使用 DDP 时，由于在前 `accumulation_steps` - 1 的时间内不需要进行梯度的同步，因此通过使用该 context 上下文
         环境来避免梯度的同步；

        :return: 一个 no_sync 的 context；
        """

        if (self.global_forward_batches + 1) % self.accumulation_steps != 0:
            _no_sync_context = self.driver.get_model_no_sync_context()
        else:
            _no_sync_context = nullcontext

        with _no_sync_context():
            yield

    """ trainer state property """

    @property
    def n_epochs(self) -> int:
        return self.trainer_state.n_epochs

    @n_epochs.setter
    def n_epochs(self, n_epochs: int):
        self.trainer_state.n_epochs = n_epochs

    @property
    def cur_epoch_idx(self) -> int:
        return self.trainer_state.cur_epoch_idx

    @cur_epoch_idx.setter
    def cur_epoch_idx(self, cur_epoch_idx: int):
        self.trainer_state.cur_epoch_idx = cur_epoch_idx

    @property
    def global_forward_batches(self) -> int:
        return self.trainer_state.global_forward_batches

    @global_forward_batches.setter
    def global_forward_batches(self, global_forward_batches: int):
        self.trainer_state.global_forward_batches = global_forward_batches

    @property
    def batch_idx_in_epoch(self) -> int:
        return self.trainer_state.batch_idx_in_epoch

    @batch_idx_in_epoch.setter
    def batch_idx_in_epoch(self, batch_idx_in_epoch: int):
        self.trainer_state.batch_idx_in_epoch = batch_idx_in_epoch

    @property
    def num_batches_per_epoch(self) -> int:
        return self.trainer_state.num_batches_per_epoch

    @num_batches_per_epoch.setter
    def num_batches_per_epoch(self, num_batches_per_epoch: int):
        self.trainer_state.num_batches_per_epoch = num_batches_per_epoch

    @property
    def total_batches(self) -> int:
        return self.trainer_state.total_batches

    @total_batches.setter
    def total_batches(self, total_batches: int):
        self.trainer_state.total_batches = total_batches

    """ driver property """

    @property
    def model_device(self):
        return self.driver.model_device

    @property
    def data_device(self):
        return self.driver.data_device

    """ dataloader property """

    @property
    def train_dataloader(self):
        return self._train_dataloader

    @train_dataloader.setter
    def train_dataloader(self, train_dataloader):
        self._train_dataloader = train_dataloader

    @property
    def evaluate_dataloaders(self):
        return self._evaluate_dataloaders

    @evaluate_dataloaders.setter
    def evaluate_dataloaders(self, evaluate_dataloaders):
        self._evaluate_dataloaders = evaluate_dataloaders


def _get_input_output_mapping(input_mapping, output_mapping, train_input_mapping, train_output_mapping,
                              evaluate_input_mapping, evaluate_output_mapping):
    if train_input_mapping is not None and input_mapping is not None:
        raise ValueError("Parameter `input_mapping` and `train_input_mapping` cannot be set simultaneously.")

    if evaluate_input_mapping is not None and input_mapping is not None:
        raise ValueError("Parameter `input_mapping` and `evaluate_input_mapping` cannot be set simultaneously.")

    if train_output_mapping is not None and output_mapping is not None:
        raise ValueError("Parameter `output_mapping` and `train_output_mapping` cannot be set simultaneously.")

    if evaluate_output_mapping is not None and output_mapping is not None:
        raise ValueError("Parameter `output_mapping` and `evaluate_output_mapping` cannot be set simultaneously.")

    if train_input_mapping is None:
        train_input_mapping = input_mapping
    if evaluate_input_mapping is None:
        evaluate_input_mapping = input_mapping

    if train_output_mapping is None:
        train_output_mapping = output_mapping
    if evaluate_output_mapping is None:
        evaluate_output_mapping = output_mapping

    return train_input_mapping, train_output_mapping, evaluate_input_mapping, evaluate_output_mapping





<|MERGE_RESOLUTION|>--- conflicted
+++ resolved
@@ -352,15 +352,9 @@
             if not (isinstance(progress_bar, str) or progress_bar is None): # 应该是ProgressCallback，获取其名称。
                 progress_bar = progress_bar.name
             self.evaluator = Evaluator(model=model, dataloaders=evaluate_dataloaders, metrics=metrics,
-<<<<<<< HEAD
-                                       driver=self.driver, evaluate_batch_step_fn=evaluate_batch_step_fn,
-                                       evaluate_fn=evaluate_fn, input_mapping=input_mapping,
-                                       output_mapping=output_mapping, fp16=fp16, verbose=0,
-=======
                                        driver=self.driver, device=device, evaluate_batch_step_fn=evaluate_batch_step_fn,
                                        evaluate_fn=evaluate_fn, input_mapping=evaluate_input_mapping,
                                        output_mapping=evaluate_output_mapping, fp16=fp16, verbose=0,
->>>>>>> 665680a0
                                        use_dist_sampler=kwargs.get("evaluate_use_dist_sampler", None),
                                        progress_bar=progress_bar)
 
