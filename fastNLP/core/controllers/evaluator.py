r"""
``Evaluator`` 是新版 fastNLP 中用来进行评测模型的评测器，其与 ``Trainer`` 相对应，二者共同构建起了 fastNLP 中**训练**和**评测**的框架。
``Evaluator`` 的整体架构与 ``Trainer`` 类似，也是利用 ``Driver`` 来负责底层的评测逻辑。通过使用 ``Evaluator``，您可以快速、方便、准确地
对您的模型进行全方位地评测。

.. note::

    ``Trainer`` 通过来自己内部内置一个 ``Evaluator`` 实例来支持在训练过程中进行验证的功能；
"""

from typing import Union, List, Optional, Dict, Callable
from dataclasses import is_dataclass

__all__ = [
    'Evaluator'
]

from fastNLP.core.drivers import Driver, TorchDriver
from ..drivers.choose_driver import choose_driver
from .loops import Loop, EvaluateBatchLoop
from fastNLP.core.utils import auto_param_call, dataclass_to_dict, \
    match_and_substitute_params, f_rich_progress, flat_nest_dict
from fastNLP.core.metrics import Metric
from fastNLP.core.metrics.utils import _is_torchmetrics_metric, _is_paddle_metric, _is_allennlp_metric
from fastNLP.core.controllers.utils.utils import _TruncatedDataLoader
from fastNLP.core.utils.utils import _check_valid_parameters_number
from fastNLP.core.log import logger


class Evaluator:
    """
<<<<<<< HEAD
    用于评测模型性能好坏的评测器；

    .. note::

        ``Evaluator`` 与 ``Trainer`` 类似，都是使用 ``Driver`` 作为底层来实现评测或者训练，因此大多数与 ``Trainer`` 同名的参数的意义和使用都与
        ``Trainer`` 中的参数相同，对于这些参数，您可以参考 ``Trainer`` 的文档来获取更详细的信息；详见 :class:`~fastNLP.core.controllers.trainer.Trainer`；

    :param model: 训练所需要的模型，例如 ``torch.nn.Module``，等价于 ``Trainer`` 中的 ``model`` 参数；
    :param dataloaders: 用于评测的数据集。如果为多个，您需要使用 ``dict`` 传入，即对每一个数据集标上用于标识它们的标签；
    :param metrics: 评测时使用的指标。注意该参数必须为 ``dict`` 类型，其中 ``key`` 为一个 ``metric`` 的名称，``value`` 为具体的 ``Metric`` 对象。目前支持以下 metrics：

        1. fastNLP 自己的 ``metric``：详见 :class:`fastNLP.core.metrics.Metric`；
        2. torchmetrics；
        3. allennlp.training.metrics；
        4. paddle.metric；

    :param driver: 等价于 ``Trainer`` 中的 ``driver`` 参数；
    :param device: 等价于 ``Trainer`` 中的 ``device`` 参数；
    :param evaluate_batch_step_fn: 您可以传入该参数来定制每次评测一个 batch 的数据时所执行的函数。该函数应接受的两个参数为 ``evaluator`` 和 ``batch``，
        不需要有返回值；可以参考 :meth:`~fastNLP.core.controllers.loops.evaluate_batch_loop.EvaluateBatchLoop.batch_step_fn`；
    :param evaluate_fn: 用来控制 ``Evaluator`` 在评测的前向传播过程中调用的是哪一个函数，例如对于 pytorch 而言，通过该参数确定使用的是 ``model.evaluate_step`` 还是
        ``model.forward``（不同训练框架所使用的的前向传播函数的方法名称不同）；

        1. 如果该值是 ``None``，那么我们会默认使用 ``evaluate_step`` 当做前向传播的函数，如果在模型中没有找到该方法，则使用训练框架默认的前向传播函数；
        2. 如果为 ``str`` 类型，例如为 ``my_evaluate_step_fn``，则尝试寻找 ``model.my_evaluate_step_fn``，如果找不到则直接报错；

    :param input_mapping: 等价于 ``Trainer`` 中的 ``input_mapping`` 参数；对具体的用于评测一个 batch 的数据使用 ``input_mapping`` 处理之后再输入到 ``model`` 以及 ``metric`` 中。如果针对
        ``model`` 和 ``metric`` 需要不同的 ``mapping``，请考虑使用 ``evaluate_batch_step_fn`` 参数定制；

        .. todo::

            之后链接上 参数匹配 的文档；

    :param output_mapping: 等价于 ``Trainer`` 中的 ``output_mapping`` 参数；对 ``model`` 输出的内容，将通过 ``output_mapping`` 处理之后再输入到 ``metric`` 中；
    :param model_wo_auto_param_call: 等价于 ``Trainer`` 中的 ``model_wo_auto_param_call`` 参数；

        .. note::

            一个十分需要注意的问题在于 ``model_wo_auto_param_call`` 只会关闭部分的参数匹配，即指挥关闭前向传播时的参数匹配，但是由于 ``Evaluator`` 中
            ``metric`` 的计算都是自动化的，因此其一定需要参数匹配：根据 ``metric.update`` 的函数签名直接从字典数据中抽取其需要的参数传入进去；


    :param fp16: 是否在评测时使用 fp16；
    :param verbose: 是否打印 evaluate 的结果；
    :kwargs:
        * *torch_kwargs* -- 等价于 ``Trainer`` 中的 ``torch_kwargs`` 参数；
        * *data_device* -- 等价于 ``Trainer`` 中的 ``data_device`` 参数；
        * *model_use_eval_mode* (``bool``) --
         是否在评测的时候将 ``model`` 的状态设置成 ``eval`` 状态。在 ``eval`` 状态下，``model`` 的
         ``dropout`` 与 ``batch normalization`` 将会关闭。默认为 ``True``。如果为 ``False``，``fastNLP`` 不会对 ``model`` 的 ``evaluate`` 状态做任何设置。无论
         该值是什么，``fastNLP`` 都会在评测后将 ``model`` 的状态设置为 ``train``；
        * *use_dist_sampler* --
         是否使用分布式评测的方式。仅当 ``driver`` 为分布式类型时，该参数才有效。默认为根据 ``driver`` 是否支持
         分布式进行设置。如果为 ``True``，将使得每个进程上的 ``dataloader`` 自动使用不同数据，所有进程的数据并集是整个数据集；
        * *output_from_new_proc* -- 等价于 ``Trainer`` 中的 ``output_from_new_proc`` 参数；
        * *progress_bar* -- 等价于 ``Trainer`` 中的 ``progress_bar`` 参数；
=======
    用于对数据进行评测。

    :param model: 待测试的模型，如果传入的 driver 为 Driver 实例，该参数将被忽略。
    :param dataloaders: 待评测的数据集。如果为多个，请使用 dict 传入。
    :param metrics: 使用的 metric 。必须为 dict 类型，其中 key 为 metric 的名称，value 为一个 Metric 对象。支持 fastNLP 的
        metric ，torchmetrics，allennlpmetrics 等。
    :param driver: 训练模型所使用的具体的驱动模式，应当为以下选择中的一个：``["torch", "jittor", "paddle"]``
        其中 "torch" 表示使用 ``TorchSingleDriver`` 或者 ``TorchDDPDriver``，具体使用哪一种取决于参数 ``device``
        的设置。
    :param device: 该参数用来指定具体训练时使用的机器；注意当该参数仅当您通过 `torch.distributed.launch/run` 启动时可以为 None，
        此时 fastNLP 不会对模型和数据进行设备之间的移动处理，但是你可以通过参数 `input_mapping` 和 `output_mapping` 来实现设备之间
        数据迁移的工作（通过这两个参数传入两个处理数据的函数）；同时你也可以通过在 kwargs 添加参数 "data_device" 来让我们帮助您将数据
        迁移到指定的机器上（注意这种情况理应只出现在用户在 Trainer 实例化前自己构造 DDP 的场景）；

        device 的可选输入如下所示：

        * *str*: 例如 'cpu', 'cuda', 'cuda:0', 'cuda:1' 等；
        * *torch.device*: 例如 'torch.device("cuda:0")'；
        * *int*: 将使用 ``device_id`` 为该值的 ``gpu`` 进行训练；如果值为 -1，那么默认使用全部的显卡，此时使用的 driver 实例是 `TorchDDPDriver`；
        * *list(int)*: 如果多于 1 个device，应当通过该种方式进行设定；注意此时我们一定会使用 ``TorchDDPDriver``，不管您传入的列表的长度是 1 还是其它值；
        * *None*: 仅当用户自己通过训练框架提供的并行训练启动脚本开启 ddp 进程时为 None；

        .. note::

            如果希望使用 ``TorchDDPDriver``，在初始化 ``Trainer`` 时您应当使用::

                Trainer(driver="torch", device=[0, 1])

            注意如果这时 ``device=[0]``，我们仍旧会使用 ``TorchDDPDriver``。

            如果希望使用 ``TorchSingleDriver``，则在初始化 ``Trainer`` 时您应当使用::

                Trainer(driver="torch", device=0)

        .. warning::

            注意参数 ``device`` 仅当您通过 pytorch 或者其它训练框架自身的并行训练启动脚本启动 ddp 训练时才允许为 ``None``！

            例如，当您使用::

                python -m torch.distributed.launch --nproc_per_node 2 train.py

            来使用 ``TorchDDPDriver`` 时，此时参数 ``device`` 不再有效（不管您是否自己初始化 ``init_process_group``），我们将直接
            通过 ``torch.device(f"cuda:{local_rank}")`` 来获取当前进程所使用的的具体的 gpu 设备。因此此时您需要使用 ``os.environ["CUDA_VISIBLE_DEVICES"]``
            来指定要使用的具体的 gpu 设备。

            另一点需要注意的是，当您没有选择自己初始化 ``init_process_group`` 时，我们仍旧会帮助您把模型和数据迁移到当前进程所使用的
            具体的 gpu 设备上。但是如果您选择自己在 ``Trainer`` 初始化前（意味着在 ``driver`` 的 ``setup`` 前）初始化 ``init_process_group``，
            那么对于模型的迁移应当完全由您自己来完成。此时对于数据的迁移，如果您在 ``Trainer`` 初始化时指定了参数 ``data_device``，那么
            我们会将数据迁移到 ``data_device`` 上；如果其为 None，那么将数据迁移到正确的设备上应当由您自己来完成。

            对于使用 ``TorchDDPDriver`` 的更多细节，请见 :class:`fastNLP.core.drivers.torch_driver.TorchDDPDriver`。

    :param evaluate_batch_step_fn: 定制每次 evaluate batch 执行的函数。该函数应接受的两个参数为 `evaluator` 和 `batch`，
        不需要有返回值；可以参考 :meth:`~fastNLP.core.controllers.loops.EvaluateBatchLoop.batch_step_fn`
        函数。
    :param evaluate_fn: 用来控制 ``Evaluator`` 在评测时调用模型的哪一个函数，例如是 ``evaluate_step`` 还是框架默认的前向接口；
        默认为 ``None``，如果该值是 ``None``，那么我们会默认使用 ``evaluate_step`` , 如果在模型的定义类中没有找到该方法，
        则使用模型默认的前向传播函数，例如对于 pytorch 来说就是 ``forward``。

        .. note::
            查找逻辑如下所示：

                1. 如果 ``evaluate_fn`` 为 None，那么在 model 的类 Model 中寻找方法 ``Model.evaluate_step``;如果没有找到，那么默认使用 ``Model.forward``；
                2. 如果 ``evaluate_fn`` 为一个字符串，例如 'my_step_fn'，那么我们首先会在 model 的类 Model 中寻找方法 ``Model.my_step_fn``，
                如果没有找到，那么会直接报错；

    :param input_mapping: 应当为一个字典或者一个函数，表示在当前 step 拿到一个 batch 的数据后，应当做怎样的映射处理：

            1. 如果 ``input_mapping`` 是一个字典:

                1. 如果此时 batch 也是一个 ``Dict``，那么我们会把 batch 中同样在 ``input_mapping`` 中的 key 修改为 ``input_mapping`` 的对应 ``key`` 的 ``value``；
                2. 如果此时 batch 是一个 ``dataclass``，那么我们会先将其转换为一个 ``Dict``，然后再进行上述转换；
                3. 如果此时 batch 此时是其它类型，那么我们将会直接报错；
            2. 如果 ``input_mapping`` 是一个函数，那么对于取出的 batch，我们将不会做任何处理，而是直接将其传入该函数里，并将其返回值
             送入模型中；

    :param output_mapping: 应当为一个字典或者一个函数，表示在当前 step 拿到一个 model 的返回值后，应当做怎样的映射处理：

            1. 如果 ``output_mapping`` 是一个字典:

                1. 如果此时 batch 也是一个 ``Dict``，那么我们会把输出中同样在 ``output_mapping`` 中的 key 修改为 ``output_mapping`` 的对应 ``key`` 的 ``value``；
                 例如输出结果为 {'a': 1}，而 output_mapping={'a':'b'} ，那么结果就是 {'b': 1}
                2. 如果此时 batch 是一个 ``dataclass``，那么我们会先将其转换为一个 ``Dict``，然后再进行上述转换；
                3. 如果此时 batch 此时是其它类型，那么我们将会直接报错；
            2. 如果 ``output_mapping`` 是一个函数，我们将会把结果传入该函数里，并将其返回值送入到 metric 中。

    :param model_wo_auto_param_call: 是否关闭在训练时调用我们的 auto_param_call 来自动匹配 batch 和 evaluate_fn 函数的参数的行为；
        如果该值为 True，并且当 batch 为字典时，我们会根据 evaluate_fn 所需要的参数从 batch 中提取对应的对象，传入到 evaluate_fn 函数中；如果该值
        为 False，那么我们会将 batch 直接透传给 evaluate_fn 函数。
    :param fp16: 是否使用 fp16 。
    :param verbose: 是否打印 evaluate 的结果。
    :kwargs:
        * *torch_kwargs* -- 用于在指定 ``driver`` 为 'torch' 时设定具体 driver 实例的一些参数：
            * ddp_kwargs -- 用于在使用 ``TorchDDPDriver`` 时指定 ``DistributedDataParallel`` 初始化时的参数；例如传入
             {'find_unused_parameters': True} 来解决有参数不参与前向运算导致的报错等；
            * torch_non_blocking -- 表示用于 pytorch 的 tensor 的 to 方法的参数 non_blocking；
        * *data_device* -- 表示如果用户的模型 device （在 Driver 中对应为参数 model_device）为 None 时，我们会将数据迁移到 data_device 上；
            注意如果 model_device 为 None，那么 data_device 不会起作用；
        * *model_use_eval_mode* (``bool``) --
            是否在 evaluate 的时候将 model 的状态设置成 eval 状态。在 eval 状态下，model 的
            dropout 与 batch normalization 将会关闭。默认为True。如果为 False，fastNLP 不会对 model 的 evaluate 状态做任何设置。无论
            该值是什么，fastNLP 都会在 evaluate 接受后将 model 的状态设置为 train 。
        * *use_dist_sampler* --
            是否使用分布式evaluate的方式。仅当 driver 为分布式类型时，该参数才有效。默认为根据 driver 是否支持
            分布式进行设置。如果为True，将使得每个进程上的 dataloader 自动使用不同数据，所有进程的数据并集是整个数据集。
        * *output_from_new_proc* --
            应当为一个字符串，表示在多进程的 driver 中其它进程的输出流应当被做如何处理；其值应当为以下之一：
            ["all", "ignore", "only_error"]；当该参数的值不是以上值时，该值应当表示一个文件夹的名字，我们会将其他 rank 的输出流重定向到
            log 文件中，然后将 log 文件保存在通过该参数值设定的文件夹中；默认为 "only_error"；
        * *progress_bar* --
            evaluate 的时候显示的 progress bar 。目前支持三种 [None, 'raw', 'rich', 'auto'], auto 表示如果检测
            到当前terminal为交互型则使用 rich，否则使用 raw。
>>>>>>> 1e58dd32
    """

    driver: Driver
    _evaluate_batch_loop: Loop

    def __init__(self, model, dataloaders, metrics: Optional[Dict] = None,
                 driver: Union[str, Driver] = 'torch', device: Optional[Union[int, List[int], str]] = None,
                 evaluate_batch_step_fn: Optional[callable] = None, evaluate_fn: Optional[str] = None,
                 input_mapping: Optional[Union[Callable, Dict]] = None,
                 output_mapping: Optional[Union[Callable, Dict]] = None, model_wo_auto_param_call: bool = False,
                 fp16: bool = False, verbose: int = 1, **kwargs):
        self.model = model
        self.metrics = metrics
        self.driver = choose_driver(model, driver, device, fp16=fp16, model_wo_auto_param_call=model_wo_auto_param_call,
                                    **kwargs)

        if dataloaders is None:
            raise ValueError("Parameter `dataloaders` can not be None.")
        self.dataloaders = dataloaders
        self.device = device
        self.verbose = verbose

        if evaluate_batch_step_fn is not None:
            _check_valid_parameters_number(evaluate_batch_step_fn, ['evaluator', 'batch'], fn_name='evaluate_batch_step_fn')
        self.evaluate_batch_step_fn = evaluate_batch_step_fn

        self.input_mapping = input_mapping
        self.output_mapping = output_mapping

        if not isinstance(dataloaders, dict):
            dataloaders = {None: dataloaders}

        self.evaluate_batch_loop = EvaluateBatchLoop(batch_step_fn=evaluate_batch_step_fn)

        self.driver.setup()
        self.driver.barrier()

        self.separator = kwargs.get('separator', '#')
        self.model_use_eval_mode = kwargs.get('model_use_eval_mode', True)
        use_dist_sampler = kwargs.get("use_dist_sampler", self.driver.is_distributed())
        if use_dist_sampler:
            self._dist_sampler = "unrepeatdist"
        else:
            self._dist_sampler = None
        self._metric_wrapper = None
        _ = self.metrics_wrapper  # 触发检查

        if evaluate_fn is not None and not isinstance(evaluate_fn, str):
            raise TypeError("Parameter `evaluate_fn` can only be `str` type when it is not None.")
        self._evaluate_step, self._evaluate_step_signature_fn = \
            self.driver.get_model_call_fn("evaluate_step" if evaluate_fn is None else evaluate_fn)
        self.evaluate_fn = evaluate_fn

        self.dataloaders = {}
        for name, dl in dataloaders.items():  # 替换为正确的 sampler
            dl = self.driver.set_dist_repro_dataloader(dataloader=dl, dist=self._dist_sampler, reproducible=False)
            self.dataloaders[name] = dl

        self.progress_bar = kwargs.get('progress_bar', 'auto')
        if self.progress_bar == 'auto':
            self.progress_bar = 'raw' if f_rich_progress.dummy_rich else 'rich'

        self.driver.barrier()

    def run(self, num_eval_batch_per_dl: int = -1) -> Dict:
        """
<<<<<<< HEAD
        该函数是在 ``Evaluator`` 初始化后用于真正开始评测的函数；

        返回一个字典类型的数据，其中key为metric的名字，value为对应metric的结果。
            如果存在多个metric，一个dataloader的情况，key的命名规则是
                metric_indicator_name#metric_name
            如果存在多个数据集，一个metric的情况，key的命名规则是
                metric_indicator_name#metric_name#dataloader_name (其中 # 是默认的 separator ，可以通过 Evaluator 初始化参数修改)。
            如果存在多个metric，多个dataloader的情况，key的命名规则是
                metric_indicator_name#metric_name#dataloader_name
            其中 metric_indicator_name 可能不存在。

        :param num_eval_batch_per_dl: 每个 dataloader 测试多少个 batch 的数据，-1 为测试所有数据。
=======
        返回一个字典类型的数据，其中 key 为 metric 的名字，value 为对应结果。返回的字典中，key 的命名规则如下
        ``metric_indicator_name#metric_name#dataloader_name`` ，其中 ``metric_indicator_name`` 是由使用的 metric 返回的结果
        决定的，仅当 metric 的结果返回是 dict 类型是才有该值；``metric_name`` 则由 ``Evaluator`` 初始化时传入的 ``metrics`` 参数
        决定；``dataloader_name``仅在传入的 ``dataloaders`` 为 dict 时会有。此外其中的 ``#`` 符号通过 ``Evaluator`` 初始化
        参数 ``separator`` 进行设置。

        :param num_eval_batch_per_dl: 每个 dataloader 测试前多少个 batch 的数据，-1 为测试所有数据。
>>>>>>> 1e58dd32
        :return:
        """
        assert isinstance(num_eval_batch_per_dl, int), "num_eval_batch_per_dl must be of int type."
        assert num_eval_batch_per_dl > 0 or num_eval_batch_per_dl == -1, "num_eval_batch_per_dl must be -1 or larger than 0."

        metric_results = {}
        self.reset()
        evaluate_context = self.driver.get_evaluate_context()
        self.driver.set_model_mode(mode='eval' if self.model_use_eval_mode else 'train')
        with evaluate_context():
            try:
                for dataloader_name, dataloader in self.dataloaders.items():
                    self.driver.barrier()
                    if num_eval_batch_per_dl != -1:
                        dataloader = _TruncatedDataLoader(dataloader, num_eval_batch_per_dl)
                    self.driver.set_sampler_epoch(dataloader, -1)
                    self.start_progress_bar(total=len(dataloader), dataloader_name=dataloader_name)
                    self.cur_dataloader_name = dataloader_name
                    results = self.evaluate_batch_loop.run(self, dataloader)
                    self.remove_progress_bar(dataloader_name)
                    metric_results[dataloader_name] = results
                    self.reset()
                    self.driver.barrier()
            except BaseException as e:
                self.driver.on_exception()
                raise e
            finally:
                self.finally_progress_bar()
        if len(metric_results) > 0:  # 如果 metric 不为 None 需要 print 。
            metric_results = flat_nest_dict(metric_results, separator=self.separator, compress_none_key=True, top_down=False)
            if self.verbose:
                if self.progress_bar == 'rich':
                    f_rich_progress.print(metric_results)
                else:
                    logger.info(metric_results)
        self.driver.set_model_mode(mode='train')

        return metric_results

    def start_progress_bar(self, total: int, dataloader_name):
        if self.progress_bar == 'rich':
            if dataloader_name is None:
                desc = f'Eval. Batch:0'
            else:
                desc = f'Eval. on {dataloader_name} Batch:0'
            self._rich_task_id = f_rich_progress.add_task(description=desc, total=total)
        elif self.progress_bar == 'raw':
            desc = 'Evaluation starts'
            if dataloader_name is not None:
                desc += f' on {dataloader_name}'
            logger.info('\n' + "*" * 10 + desc + '*' * 10)

    def update_progress_bar(self, batch_idx, dataloader_name, **kwargs):
        if dataloader_name is None:
            desc = f'Eval. Batch:{batch_idx}'
        else:
            desc = f'Eval. on {dataloader_name} Batch:{batch_idx}'
        if self.progress_bar == 'rich':
            assert hasattr(self, '_rich_task_id'), "You must first call `start_progress_bar()` before calling " \
                                                   "update_progress_bar()"
            f_rich_progress.update(self._rich_task_id, description=desc, post_desc=kwargs.get('post_desc', ''),
                                   advance=kwargs.get('advance', 1), refresh=kwargs.get('refresh', True),
                                   visible=kwargs.get('visible', True))
        elif self.progress_bar == 'raw':
            if self.verbose > 1:
                logger.info(desc)

    def remove_progress_bar(self, dataloader_name):
        if self.progress_bar == 'rich' and hasattr(self, '_rich_task_id'):
            f_rich_progress.destroy_task(self._rich_task_id)
            delattr(self, '_rich_task_id')
        elif self.progress_bar == 'raw':
            desc = 'Evaluation ends'
            if dataloader_name is not None:
                desc += f' on {dataloader_name}'
            logger.info("*" * 10 + desc + '*' * 10 + '\n')

    def finally_progress_bar(self):
        if self.progress_bar == 'rich' and hasattr(self, '_rich_task_id'):
            f_rich_progress.destroy_task(self._rich_task_id)
            delattr(self, '_rich_task_id')

    @property
    def evaluate_batch_loop(self):
        return self._evaluate_batch_loop

    @evaluate_batch_loop.setter
    def evaluate_batch_loop(self, loop: Loop):
        if self.evaluate_batch_step_fn is not None:
            logger.rank_zero_warning("`evaluate_batch_step_fn` was customized in the Evaluator initialization, it will be ignored "
                           "when the `evaluate_batch_loop` is also customized.")
        self._evaluate_batch_loop = loop

    def reset(self):
        """
        调用所有 metric 的 reset() 方法，清除累积的状态。

        :return:
        """
        self.metrics_wrapper.reset()

    def update(self, batch, outputs):
        """
        自动调用所有 metric 的 update 方法，会根据不同 metric 的参数列表进行匹配传参。

        :param batch: 一般是来自于 DataLoader 的输出，如果不为 dict 类型的话，该值将被忽略。
        :param outputs: 一般是来自于模型的输出。类别应为 dict 或者 dataclass 类型。
        :return:
        """
        self.metrics_wrapper.update(batch, outputs)

    def get_metric(self) -> Dict:
        """
        调用所有 metric 的 get_metric 方法，并返回结果。其中 key 为 metric 的名称，value 是各个 metric 的结果。

        :return:
        """
        return self.metrics_wrapper.get_metric()

    @property
    def metrics_wrapper(self):
        """
        由于需要保持 Evaluator 中 metrics 对象与用户传入的 metrics 保持完全一致（方便他在 evaluate_batch_step_fn ）中使用，同时也为了支持
        不同形式的 metric（ fastNLP 的 metric/torchmetrics 等），所以 Evaluator 在进行 metric 操作的时候都调用 metrics_wrapper
        进行操作。

        Returns:
        """
        if self._metric_wrapper is None:
            self._metric_wrapper = _MetricsWrapper(self.metrics, evaluator=self)
        return self._metric_wrapper

    def evaluate_step(self, batch):
        """
        将 batch 传递到model中进行处理，根据当前 evaluate_fn 选择进行 evaluate 。会将返回结果经过 output_mapping 处理后再
            返回。

        :param batch: {evaluate_fn} 函数支持的输入类型
        :return: {evaluate_fn} 函数的输出结果，如果有设置 output_mapping ，将是 output_mapping 之后的结果。
        """
        outputs = self.driver.model_call(batch, self._evaluate_step, self._evaluate_step_signature_fn)
        outputs = match_and_substitute_params(self.output_mapping, outputs)
        return outputs

    @property
    def metrics(self):
        """
        返回用户传入的 metrics 对象。

        :return:
        """
        return self._metrics

    @metrics.setter
    def metrics(self, metrics):
        self._metrics = metrics

    def move_data_to_device(self, batch):
        return self.driver.move_data_to_device(batch)


class _MetricsWrapper:
    """
    注意 metrics 的输入只支持：Dict[str, Metric]；
    并且通过对 update() , reset() , get_metric() 函数的封装，实现支持 fastNLP 的 metric 以及 torchmetrics 或者更多。

    """

    def __init__(self, metrics, evaluator):
        self.evaluator = evaluator
        self._metrics = []
        self._metric_names = []
        if metrics is not None:
            if not isinstance(metrics, Dict):
                raise TypeError("Parameter `metrics` can only be `Dict` type.")
            for metric_name, metric in metrics.items():
                # 因为 torchmetrics 是一个 nn.Module，因此我们需要先将其移到对应的机器上；
                if _is_torchmetrics_metric(metric) and isinstance(evaluator.driver, TorchDriver):
                    # torchmetrics 是默认自动开启了多卡的
                    evaluator.driver.move_model_to_device(metric, evaluator.driver.data_device)
                elif isinstance(metric, Metric):
                    # 如果数据是分布式的，但是不aggregate的话可能有问题
                    if evaluator._dist_sampler is not None and metric.aggregate_when_get_metric is False:
                        logger.rank_zero_warning(
                        "You have replace the sampler as distributed sampler when evaluation, but your metric "
                        f"{metric_name}:{metric.__class__.__name__}'s `aggregate_when_get_metric` is False.", once=True)
                    if metric.aggregate_when_get_metric is None:
                        metric.aggregate_when_get_metric = evaluator._dist_sampler is not None

                    metric.to(evaluator.driver.data_device)
                self._metric_names.append(metric_name)
                self._metrics.append(metric)

    def update(self, batch, outputs):
        if is_dataclass(outputs):
            outputs = dataclass_to_dict(outputs)
        for metric in self._metrics:
            args = []
            if not isinstance(batch, dict):
                logger.warning_once(
                    f"The output of the DataLoader is of type:`{type(batch)}`, fastNLP will only depend on "
                    f"the output of model to update metric.")
            else:
                args.append(batch)
            if not isinstance(outputs, dict):
                raise RuntimeError(f"The output of your model is of type:`{type(outputs)}`, please either directly"
                                   f" return a dict from your model or use `output_mapping` to convert it into dict type.")
            if isinstance(metric, Metric):
                # 这样在 auto_param_call 报错的时候才清晰。
                auto_param_call(metric.update, outputs, *args, signature_fn=metric.update.__wrapped__)
            elif _is_torchmetrics_metric(metric):
                auto_param_call(metric.update, outputs, *args, signature_fn=metric.update.__wrapped__)
            elif _is_allennlp_metric(metric):
                auto_param_call(metric.__call__, outputs, *args)
            elif _is_paddle_metric(metric):
                res = auto_param_call(metric.compute, outputs, *args)
                metric.update(res)

    def reset(self):
        """
        将 Metric 中的状态重新设置。

        :return:
        """
        for metric in self._metrics:
            if _is_allennlp_metric(metric):
                metric.get_metric(reset=True)
            elif _is_torchmetrics_metric(metric) or _is_paddle_metric(metric) or isinstance(metric, Metric):
                metric.reset()

    def get_metric(self) -> Dict:
        """
        调用各个 metric 得到 metric 的结果。并使用 {'metric_name1': metric_results, 'metric_name2': metric_results} 的形式
            返回。

        :return:
        """
        results = {}
        for metric_name, metric in zip(self._metric_names, self._metrics):
            if isinstance(metric, Metric):
                _results = metric.get_metric()
            elif _is_allennlp_metric(metric):
                _results = metric.get_metric(reset=False)
            elif _is_torchmetrics_metric(metric):
                _results = metric.compute()
            elif _is_paddle_metric(metric):
                _results = metric.accumulate()
            else:
                raise RuntimeError(f"Not support `{type(metric)}` for now.")
            if _results is not None:
                results[metric_name] = _results
            else:
                logger.warning_once(f"Metric:{metric_name} returns None when getting metric results.")
        return results<|MERGE_RESOLUTION|>--- conflicted
+++ resolved
@@ -29,7 +29,6 @@
 
 class Evaluator:
     """
-<<<<<<< HEAD
     用于评测模型性能好坏的评测器；
 
     .. note::
@@ -47,6 +46,27 @@
         4. paddle.metric；
 
     :param driver: 等价于 ``Trainer`` 中的 ``driver`` 参数；
+
+        .. note::
+
+            如果在您的脚本中在初始化 ``Evaluator`` 前也初始化了 ``Trainer`` 进行训练，那么强烈建议您直接将 ``trainer.driver`` 传入 ``Evaluator`` 当做该参数的值；
+
+            .. code-block::
+
+                # 初始化 Trainer
+                trainer = Trainer(
+                    ...
+                    driver='torch',
+                    device=[0,1]
+                )
+                trainer.run()
+
+                # 此时再初始化 Evaluator 时应当直接使用 trainer.driver；
+                evaluator = Evaluator(
+                    ...
+                    driver=trainer.driver
+                )
+
     :param device: 等价于 ``Trainer`` 中的 ``device`` 参数；
     :param evaluate_batch_step_fn: 您可以传入该参数来定制每次评测一个 batch 的数据时所执行的函数。该函数应接受的两个参数为 ``evaluator`` 和 ``batch``，
         不需要有返回值；可以参考 :meth:`~fastNLP.core.controllers.loops.evaluate_batch_loop.EvaluateBatchLoop.batch_step_fn`；
@@ -86,121 +106,7 @@
          分布式进行设置。如果为 ``True``，将使得每个进程上的 ``dataloader`` 自动使用不同数据，所有进程的数据并集是整个数据集；
         * *output_from_new_proc* -- 等价于 ``Trainer`` 中的 ``output_from_new_proc`` 参数；
         * *progress_bar* -- 等价于 ``Trainer`` 中的 ``progress_bar`` 参数；
-=======
-    用于对数据进行评测。
-
-    :param model: 待测试的模型，如果传入的 driver 为 Driver 实例，该参数将被忽略。
-    :param dataloaders: 待评测的数据集。如果为多个，请使用 dict 传入。
-    :param metrics: 使用的 metric 。必须为 dict 类型，其中 key 为 metric 的名称，value 为一个 Metric 对象。支持 fastNLP 的
-        metric ，torchmetrics，allennlpmetrics 等。
-    :param driver: 训练模型所使用的具体的驱动模式，应当为以下选择中的一个：``["torch", "jittor", "paddle"]``
-        其中 "torch" 表示使用 ``TorchSingleDriver`` 或者 ``TorchDDPDriver``，具体使用哪一种取决于参数 ``device``
-        的设置。
-    :param device: 该参数用来指定具体训练时使用的机器；注意当该参数仅当您通过 `torch.distributed.launch/run` 启动时可以为 None，
-        此时 fastNLP 不会对模型和数据进行设备之间的移动处理，但是你可以通过参数 `input_mapping` 和 `output_mapping` 来实现设备之间
-        数据迁移的工作（通过这两个参数传入两个处理数据的函数）；同时你也可以通过在 kwargs 添加参数 "data_device" 来让我们帮助您将数据
-        迁移到指定的机器上（注意这种情况理应只出现在用户在 Trainer 实例化前自己构造 DDP 的场景）；
-
-        device 的可选输入如下所示：
-
-        * *str*: 例如 'cpu', 'cuda', 'cuda:0', 'cuda:1' 等；
-        * *torch.device*: 例如 'torch.device("cuda:0")'；
-        * *int*: 将使用 ``device_id`` 为该值的 ``gpu`` 进行训练；如果值为 -1，那么默认使用全部的显卡，此时使用的 driver 实例是 `TorchDDPDriver`；
-        * *list(int)*: 如果多于 1 个device，应当通过该种方式进行设定；注意此时我们一定会使用 ``TorchDDPDriver``，不管您传入的列表的长度是 1 还是其它值；
-        * *None*: 仅当用户自己通过训练框架提供的并行训练启动脚本开启 ddp 进程时为 None；
-
-        .. note::
-
-            如果希望使用 ``TorchDDPDriver``，在初始化 ``Trainer`` 时您应当使用::
-
-                Trainer(driver="torch", device=[0, 1])
-
-            注意如果这时 ``device=[0]``，我们仍旧会使用 ``TorchDDPDriver``。
-
-            如果希望使用 ``TorchSingleDriver``，则在初始化 ``Trainer`` 时您应当使用::
-
-                Trainer(driver="torch", device=0)
-
-        .. warning::
-
-            注意参数 ``device`` 仅当您通过 pytorch 或者其它训练框架自身的并行训练启动脚本启动 ddp 训练时才允许为 ``None``！
-
-            例如，当您使用::
-
-                python -m torch.distributed.launch --nproc_per_node 2 train.py
-
-            来使用 ``TorchDDPDriver`` 时，此时参数 ``device`` 不再有效（不管您是否自己初始化 ``init_process_group``），我们将直接
-            通过 ``torch.device(f"cuda:{local_rank}")`` 来获取当前进程所使用的的具体的 gpu 设备。因此此时您需要使用 ``os.environ["CUDA_VISIBLE_DEVICES"]``
-            来指定要使用的具体的 gpu 设备。
-
-            另一点需要注意的是，当您没有选择自己初始化 ``init_process_group`` 时，我们仍旧会帮助您把模型和数据迁移到当前进程所使用的
-            具体的 gpu 设备上。但是如果您选择自己在 ``Trainer`` 初始化前（意味着在 ``driver`` 的 ``setup`` 前）初始化 ``init_process_group``，
-            那么对于模型的迁移应当完全由您自己来完成。此时对于数据的迁移，如果您在 ``Trainer`` 初始化时指定了参数 ``data_device``，那么
-            我们会将数据迁移到 ``data_device`` 上；如果其为 None，那么将数据迁移到正确的设备上应当由您自己来完成。
-
-            对于使用 ``TorchDDPDriver`` 的更多细节，请见 :class:`fastNLP.core.drivers.torch_driver.TorchDDPDriver`。
-
-    :param evaluate_batch_step_fn: 定制每次 evaluate batch 执行的函数。该函数应接受的两个参数为 `evaluator` 和 `batch`，
-        不需要有返回值；可以参考 :meth:`~fastNLP.core.controllers.loops.EvaluateBatchLoop.batch_step_fn`
-        函数。
-    :param evaluate_fn: 用来控制 ``Evaluator`` 在评测时调用模型的哪一个函数，例如是 ``evaluate_step`` 还是框架默认的前向接口；
-        默认为 ``None``，如果该值是 ``None``，那么我们会默认使用 ``evaluate_step`` , 如果在模型的定义类中没有找到该方法，
-        则使用模型默认的前向传播函数，例如对于 pytorch 来说就是 ``forward``。
-
-        .. note::
-            查找逻辑如下所示：
-
-                1. 如果 ``evaluate_fn`` 为 None，那么在 model 的类 Model 中寻找方法 ``Model.evaluate_step``;如果没有找到，那么默认使用 ``Model.forward``；
-                2. 如果 ``evaluate_fn`` 为一个字符串，例如 'my_step_fn'，那么我们首先会在 model 的类 Model 中寻找方法 ``Model.my_step_fn``，
-                如果没有找到，那么会直接报错；
-
-    :param input_mapping: 应当为一个字典或者一个函数，表示在当前 step 拿到一个 batch 的数据后，应当做怎样的映射处理：
-
-            1. 如果 ``input_mapping`` 是一个字典:
-
-                1. 如果此时 batch 也是一个 ``Dict``，那么我们会把 batch 中同样在 ``input_mapping`` 中的 key 修改为 ``input_mapping`` 的对应 ``key`` 的 ``value``；
-                2. 如果此时 batch 是一个 ``dataclass``，那么我们会先将其转换为一个 ``Dict``，然后再进行上述转换；
-                3. 如果此时 batch 此时是其它类型，那么我们将会直接报错；
-            2. 如果 ``input_mapping`` 是一个函数，那么对于取出的 batch，我们将不会做任何处理，而是直接将其传入该函数里，并将其返回值
-             送入模型中；
-
-    :param output_mapping: 应当为一个字典或者一个函数，表示在当前 step 拿到一个 model 的返回值后，应当做怎样的映射处理：
-
-            1. 如果 ``output_mapping`` 是一个字典:
-
-                1. 如果此时 batch 也是一个 ``Dict``，那么我们会把输出中同样在 ``output_mapping`` 中的 key 修改为 ``output_mapping`` 的对应 ``key`` 的 ``value``；
-                 例如输出结果为 {'a': 1}，而 output_mapping={'a':'b'} ，那么结果就是 {'b': 1}
-                2. 如果此时 batch 是一个 ``dataclass``，那么我们会先将其转换为一个 ``Dict``，然后再进行上述转换；
-                3. 如果此时 batch 此时是其它类型，那么我们将会直接报错；
-            2. 如果 ``output_mapping`` 是一个函数，我们将会把结果传入该函数里，并将其返回值送入到 metric 中。
-
-    :param model_wo_auto_param_call: 是否关闭在训练时调用我们的 auto_param_call 来自动匹配 batch 和 evaluate_fn 函数的参数的行为；
-        如果该值为 True，并且当 batch 为字典时，我们会根据 evaluate_fn 所需要的参数从 batch 中提取对应的对象，传入到 evaluate_fn 函数中；如果该值
-        为 False，那么我们会将 batch 直接透传给 evaluate_fn 函数。
-    :param fp16: 是否使用 fp16 。
-    :param verbose: 是否打印 evaluate 的结果。
-    :kwargs:
-        * *torch_kwargs* -- 用于在指定 ``driver`` 为 'torch' 时设定具体 driver 实例的一些参数：
-            * ddp_kwargs -- 用于在使用 ``TorchDDPDriver`` 时指定 ``DistributedDataParallel`` 初始化时的参数；例如传入
-             {'find_unused_parameters': True} 来解决有参数不参与前向运算导致的报错等；
-            * torch_non_blocking -- 表示用于 pytorch 的 tensor 的 to 方法的参数 non_blocking；
-        * *data_device* -- 表示如果用户的模型 device （在 Driver 中对应为参数 model_device）为 None 时，我们会将数据迁移到 data_device 上；
-            注意如果 model_device 为 None，那么 data_device 不会起作用；
-        * *model_use_eval_mode* (``bool``) --
-            是否在 evaluate 的时候将 model 的状态设置成 eval 状态。在 eval 状态下，model 的
-            dropout 与 batch normalization 将会关闭。默认为True。如果为 False，fastNLP 不会对 model 的 evaluate 状态做任何设置。无论
-            该值是什么，fastNLP 都会在 evaluate 接受后将 model 的状态设置为 train 。
-        * *use_dist_sampler* --
-            是否使用分布式evaluate的方式。仅当 driver 为分布式类型时，该参数才有效。默认为根据 driver 是否支持
-            分布式进行设置。如果为True，将使得每个进程上的 dataloader 自动使用不同数据，所有进程的数据并集是整个数据集。
-        * *output_from_new_proc* --
-            应当为一个字符串，表示在多进程的 driver 中其它进程的输出流应当被做如何处理；其值应当为以下之一：
-            ["all", "ignore", "only_error"]；当该参数的值不是以上值时，该值应当表示一个文件夹的名字，我们会将其他 rank 的输出流重定向到
-            log 文件中，然后将 log 文件保存在通过该参数值设定的文件夹中；默认为 "only_error"；
-        * *progress_bar* --
-            evaluate 的时候显示的 progress bar 。目前支持三种 [None, 'raw', 'rich', 'auto'], auto 表示如果检测
-            到当前terminal为交互型则使用 rich，否则使用 raw。
->>>>>>> 1e58dd32
+
     """
 
     driver: Driver
@@ -267,29 +173,20 @@
 
     def run(self, num_eval_batch_per_dl: int = -1) -> Dict:
         """
-<<<<<<< HEAD
         该函数是在 ``Evaluator`` 初始化后用于真正开始评测的函数；
 
         返回一个字典类型的数据，其中key为metric的名字，value为对应metric的结果。
-            如果存在多个metric，一个dataloader的情况，key的命名规则是
-                metric_indicator_name#metric_name
-            如果存在多个数据集，一个metric的情况，key的命名规则是
-                metric_indicator_name#metric_name#dataloader_name (其中 # 是默认的 separator ，可以通过 Evaluator 初始化参数修改)。
+
+            1. 如果存在多个metric，一个dataloader的情况，key的命名规则是
+            ``metric_indicator_name#metric_name``
+            2. 如果存在多个数据集，一个metric的情况，key的命名规则是
+            ``metric_indicator_name#metric_name#dataloader_name`` (其中 # 是默认的 separator ，可以通过 Evaluator 初始化参数修改)。
             如果存在多个metric，多个dataloader的情况，key的命名规则是
-                metric_indicator_name#metric_name#dataloader_name
-            其中 metric_indicator_name 可能不存在。
-
-        :param num_eval_batch_per_dl: 每个 dataloader 测试多少个 batch 的数据，-1 为测试所有数据。
-=======
-        返回一个字典类型的数据，其中 key 为 metric 的名字，value 为对应结果。返回的字典中，key 的命名规则如下
-        ``metric_indicator_name#metric_name#dataloader_name`` ，其中 ``metric_indicator_name`` 是由使用的 metric 返回的结果
-        决定的，仅当 metric 的结果返回是 dict 类型是才有该值；``metric_name`` 则由 ``Evaluator`` 初始化时传入的 ``metrics`` 参数
-        决定；``dataloader_name``仅在传入的 ``dataloaders`` 为 dict 时会有。此外其中的 ``#`` 符号通过 ``Evaluator`` 初始化
-        参数 ``separator`` 进行设置。
+            ``metric_indicator_name#metric_name#dataloader_name``
+            其中 metric_indicator_name 可能不存在；
 
         :param num_eval_batch_per_dl: 每个 dataloader 测试前多少个 batch 的数据，-1 为测试所有数据。
->>>>>>> 1e58dd32
-        :return:
+        :return: 返回评测得到的结果，是一个没有嵌套的字典；
         """
         assert isinstance(num_eval_batch_per_dl, int), "num_eval_batch_per_dl must be of int type."
         assert num_eval_batch_per_dl > 0 or num_eval_batch_per_dl == -1, "num_eval_batch_per_dl must be -1 or larger than 0."
