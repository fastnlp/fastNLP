--- conflicted
+++ resolved
@@ -177,13 +177,8 @@
         return self.cur_batch_indices
 
 
-<<<<<<< HEAD
 def prepare_torch_dataloader(ds_or_db,
                              batch_size: int = 16,
-=======
-def prepare_torch_dataloader(ds_or_db: Union[DataSet, Sequence[DataSet], Mapping[str, DataSet]],
-                             batch_size: int = 1,
->>>>>>> 5d48d839
                              shuffle: bool = False,
                              sampler: Union["Sampler[int]", ReproducibleSampler, UnrepeatedSampler] = None,
                              batch_sampler: Union["Sampler[Sequence[int]]", ReproducibleBatchSampler] = None,
