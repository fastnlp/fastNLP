--- conflicted
+++ resolved
@@ -63,11 +63,7 @@
         :param sampler: sampler实例化对象
         :param batch_sampler: batch_sampler实例化对象，其能迭代返回一个list的index数据
         :param num_workers: 进程的数量，当num_worker=0时不开启多进程
-<<<<<<< HEAD
         :param collate_fn: [None, 'auto', callable] 对取得到的数据进行打包的callable函数
-=======
-        :param collate_fn: 对取得到的数据进行打包的callable函数。[None, auto, callable]
->>>>>>> 7dcc6d30
         :param pin_memory:
         :param drop_last: 是否去掉最后一个不符合batch_size的数据
         :param timeout:
@@ -90,12 +86,12 @@
             if collate_fn == 'auto':
                 if isinstance(dataset.dataset, DataSet):  # 使用了 fastnlp dataset
                     self._collate_fn = dataset.dataset.collator
-                    self._collate_fn.set_backend(backend="torch")
+                    self._collate_fn.set_backend()
                     # if collate_fn is not None and collate_fn is not default_collate:
                     #     # 防止ddp重新初始化时候将torch dataloader的默认collate加进来
                     #     self._collate_fn.add_collator(collate_fn)
                 else:
-                    self._collate_fn = Collator(backend='torch')
+                    self._collate_fn = Collator()
             else:
                 raise ValueError(f"collate_fn: {collate_fn} must be 'auto'")
         elif isinstance(collate_fn, Callable):
@@ -164,15 +160,6 @@
         :return:
         """
         return self.cur_batch_indices
-
-    def set_pad(self):
-        pass
-
-    def set_ignore(self):
-        pass
-
-    def set_backend(self):
-        pass
 
 
 
