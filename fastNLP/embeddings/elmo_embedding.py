--- conflicted
+++ resolved
@@ -246,13 +246,7 @@
         logger.info(f"{found_char_count} out of {len(char_vocab)} characters were found in pretrained elmo embedding.")
         # 生成words到chars的映射
         max_chars = config['char_cnn']['max_characters_per_token']
-<<<<<<< HEAD
-
         self.register_buffer('words_to_chars_embedding', torch.full((len(vocab) + 2, max_chars),
-=======
-        
-        self.words_to_chars_embedding = nn.Parameter(torch.full((len(vocab) + 2, max_chars),
->>>>>>> 53975c04
                                                                 fill_value=len(char_vocab),
                                                                 dtype=torch.long))
         for word, index in list(iter(vocab)) + [(BOS_TAG, len(vocab)), (EOS_TAG, len(vocab) + 1)]:
