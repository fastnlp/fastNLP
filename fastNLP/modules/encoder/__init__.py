--- conflicted
+++ resolved
@@ -4,8 +4,6 @@
 """
 
 __all__ = [
-    # "BertModel",
-
     "ConvolutionCharEncoder",
     "LSTMCharEncoder",
 
@@ -31,20 +29,18 @@
     "BiAttention",
     "SelfAttention",
 
-<<<<<<< HEAD
     "BertModel",
 
     "RobertaModel",
 
-    "GPT2Model"
-=======
+    "GPT2Model",
+
     "LSTMSeq2SeqEncoder",
     "TransformerSeq2SeqEncoder",
     "Seq2SeqEncoder"
->>>>>>> b95aa56a
 ]
 
-from .attention import MultiHeadAttention, BiAttention, SelfAttention
+from fastNLP.modules.attention import MultiHeadAttention, BiAttention, SelfAttention
 from .bert import BertModel
 from .roberta import RobertaModel
 from .gpt2 import GPT2Model
@@ -55,5 +51,4 @@
 from .star_transformer import StarTransformer
 from .transformer import TransformerEncoder
 from .variational_rnn import VarRNN, VarLSTM, VarGRU
-
 from .seq2seq_encoder import LSTMSeq2SeqEncoder, TransformerSeq2SeqEncoder, Seq2SeqEncoder