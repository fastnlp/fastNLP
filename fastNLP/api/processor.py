--- conflicted
+++ resolved
@@ -1,10 +1,8 @@
 from fastNLP.core.dataset import DataSet
 from fastNLP.core.vocabulary import Vocabulary
 
-<<<<<<< HEAD
-=======
+
 import re
->>>>>>> 64a9bacb
 
 class Processor:
     def __init__(self, field_name, new_added_field_name):
