--- conflicted
+++ resolved
@@ -8,46 +8,7 @@
 from fastNLP.io.embed_loader import EmbeddingOption
 from fastNLP.io.file_reader import _read_json
 from typing import Union, Dict
-<<<<<<< HEAD
 from reproduction.utils import check_dataloader_paths, get_tokenizer
-
-def clean_str(sentence, tokenizer, char_lower=False):
-    """
-    heavily borrowed from github
-    https://github.com/LukeZhuang/Hierarchical-Attention-Network/blob/master/yelp-preprocess.ipynb
-    :param sentence:  is a str
-    :return:
-    """
-    if char_lower:
-        sentence = sentence.lower()
-    import re
-    nonalpnum = re.compile('[^0-9a-zA-Z?!\']+')
-    words = tokenizer(sentence)
-    words_collection = []
-    for word in words:
-        if word in ['-lrb-', '-rrb-', '<sssss>', '-r', '-l', 'b-']:
-            continue
-        tt = nonalpnum.split(word)
-        t = ''.join(tt)
-        if t != '':
-            words_collection.append(t)
-
-    return words_collection
-=======
-from reproduction.utils import check_dataloader_paths
->>>>>>> f369778a
-
-
-
-def get_tokenizer():
-    try:
-        import spacy
-        en = spacy.load('en')
-        print('use spacy tokenizer')
-        return lambda x: [w.text for w in en.tokenizer(x)]
-    except Exception as e:
-        print('use raw tokenizer')
-        return lambda x: x.split()
 
 def clean_str(sentence, tokenizer, char_lower=False):
     """
@@ -109,39 +70,6 @@
         date: str, date formatted YYYY-MM-DD
         words: list(str), 需要分类的文本
         target: str, 文本的标签
-<<<<<<< HEAD
-        chars:list(str),未index的字符列表
-
-    数据集：yelp_full/yelp_polarity
-    :param fine_grained: 是否使用SST-5标准，若 ``False`` , 使用SST-2。Default: ``False``
-    """
-    
-    def __init__(self, fine_grained=False,lower=False):
-        super(yelpLoader, self).__init__()
-        tag_v = {'1.0': 'very negative', '2.0': 'negative', '3.0': 'neutral',
-                 '4.0': 'positive', '5.0': 'very positive'}
-        if not fine_grained:
-            tag_v['1.0'] = tag_v['2.0']
-            tag_v['5.0'] = tag_v['4.0']
-        self.fine_grained = fine_grained
-        self.tag_v = tag_v
-        self.lower = lower
-        self.tokenizer = get_tokenizer()
-
-    '''
-    读取Yelp数据集, DataSet包含fields:
-    
-        review_id: str, 22 character unique review id
-        user_id: str, 22 character unique user id
-        business_id: str, 22 character business id
-        useful: int, number of useful votes received
-        funny: int, number of funny votes received
-        cool: int, number of cool votes received
-        date: str, date formatted YYYY-MM-DD
-        words: list(str), 需要分类的文本
-        target: str, 文本的标签
-=======
->>>>>>> f369778a
     
     数据来源: https://www.yelp.com/dataset/download
     
@@ -178,11 +106,7 @@
             print("all count:",all_count)
         return ds
     '''
-<<<<<<< HEAD
 
-=======
-    
->>>>>>> f369778a
     def _load(self, path):
         ds = DataSet()
         csv_reader=csv.reader(open(path,encoding='utf-8'))
@@ -192,11 +116,7 @@
             all_count+=1
             if len(row)==2:
                 target=self.tag_v[row[0]+".0"]
-<<<<<<< HEAD
                 words = clean_str(row[1], self.tokenizer, self.lower)
-=======
-                words=clean_str(row[1],self.tokenizer,self.lower)
->>>>>>> f369778a
                 if len(words)!=0:
                     ds.append(Instance(words=words,target=target))
                     real_count += 1
@@ -204,13 +124,8 @@
         print("real count:", real_count)
         return ds
 
-<<<<<<< HEAD
 
 
-=======
-
-
->>>>>>> f369778a
     def process(self, paths: Union[str, Dict[str, str]],
                 train_ds: Iterable[str] = None,
                 src_vocab_op: VocabularyOption = None,
@@ -257,15 +172,12 @@
 
         info.vocabs[target_name]=tgt_vocab
 
-<<<<<<< HEAD
-=======
         info.datasets['train'],info.datasets['dev']=info.datasets['train'].split(0.1, shuffle=False)
 
         for name, dataset in info.datasets.items():
             dataset.set_input("words")
             dataset.set_target("target")
 
->>>>>>> f369778a
         return info
 
 if __name__=="__main__":
