
import torch
from torch.optim import Adam

from fastNLP.core.callback import Callback, GradientClipCallback
from fastNLP.core.trainer import Trainer

<<<<<<< HEAD
from fastNLP.io.pipe.coreference import CoreferencePipe
=======
from fastNLP.io.pipe.coreference import CoReferencePipe
from fastNLP.core.const import Const
>>>>>>> b9b688d2

from reproduction.coreference_resolution.model.config import Config
from reproduction.coreference_resolution.model.model_re import Model
from reproduction.coreference_resolution.model.softmax_loss import SoftmaxLoss
from reproduction.coreference_resolution.model.metric import CRMetric


class LRCallback(Callback):
    def __init__(self, parameters, decay_rate=1e-3):
        super().__init__()
        self.paras = parameters
        self.decay_rate = decay_rate

    def on_step_end(self):
        if self.step % 100 == 0:
            for para in self.paras:
                para['lr'] = para['lr'] * (1 - self.decay_rate)


if __name__ == "__main__":
    config = Config()

    print(config)

    def cache():
<<<<<<< HEAD
        bundle = CoreferencePipe(Config()).process_from_file({'train': config.train_path, 'dev': config.dev_path,'test': config.test_path})
        return bundle
    data_info = cache()
    print("数据集划分：\ntrain:", str(len(data_info.datasets["train"])),
          "\ndev:" + str(len(data_info.datasets["dev"])) + "\ntest:" + str(len(data_info.datasets["test"])))
    # print(data_info)
    model = Model(data_info.vocabs, config)
=======
        bundle = CoReferencePipe(config).process_from_file({'train': config.train_path, 'dev': config.dev_path,
                                                            'test': config.test_path})
        return bundle
    data_bundle = cache()
    print(data_bundle)
    model = Model(data_bundle.get_vocab(Const.INPUTS(0)), config)
>>>>>>> b9b688d2
    print(model)

    loss = SoftmaxLoss()

    metric = CRMetric()

    optim = Adam(model.parameters(), lr=config.lr)

    lr_decay_callback = LRCallback(optim.param_groups, config.lr_decay)

    trainer = Trainer(model=model, train_data=data_bundle.datasets["train"], dev_data=data_bundle.datasets["dev"],
                      loss=loss, metrics=metric, check_code_level=-1, sampler=None,
                      batch_size=1, device=torch.device("cuda:" + config.cuda) if torch.cuda.is_available() else None,
                      metric_key='f', n_epochs=config.epoch,
                      optimizer=optim,
                      save_path=None,
                      callbacks=[lr_decay_callback, GradientClipCallback(clip_value=5)])
    print()

    trainer.train()<|MERGE_RESOLUTION|>--- conflicted
+++ resolved
@@ -1,3 +1,5 @@
+import sys
+sys.path.append('../..')
 
 import torch
 from torch.optim import Adam
@@ -5,12 +7,8 @@
 from fastNLP.core.callback import Callback, GradientClipCallback
 from fastNLP.core.trainer import Trainer
 
-<<<<<<< HEAD
-from fastNLP.io.pipe.coreference import CoreferencePipe
-=======
 from fastNLP.io.pipe.coreference import CoReferencePipe
 from fastNLP.core.const import Const
->>>>>>> b9b688d2
 
 from reproduction.coreference_resolution.model.config import Config
 from reproduction.coreference_resolution.model.model_re import Model
@@ -36,22 +34,12 @@
     print(config)
 
     def cache():
-<<<<<<< HEAD
-        bundle = CoreferencePipe(Config()).process_from_file({'train': config.train_path, 'dev': config.dev_path,'test': config.test_path})
-        return bundle
-    data_info = cache()
-    print("数据集划分：\ntrain:", str(len(data_info.datasets["train"])),
-          "\ndev:" + str(len(data_info.datasets["dev"])) + "\ntest:" + str(len(data_info.datasets["test"])))
-    # print(data_info)
-    model = Model(data_info.vocabs, config)
-=======
         bundle = CoReferencePipe(config).process_from_file({'train': config.train_path, 'dev': config.dev_path,
                                                             'test': config.test_path})
         return bundle
     data_bundle = cache()
     print(data_bundle)
     model = Model(data_bundle.get_vocab(Const.INPUTS(0)), config)
->>>>>>> b9b688d2
     print(model)
 
     loss = SoftmaxLoss()
