import torch
from reproduction.coreference_resolution.model.config import Config
from reproduction.coreference_resolution.model.metric import CRMetric
<<<<<<< HEAD
from fastNLP.io.pipe.coreference import CoreferencePipe
=======
from fastNLP.io.pipe.coreference import CoReferencePipe
>>>>>>> b9b688d2

from fastNLP import Tester
import argparse


if __name__=='__main__':
    parser = argparse.ArgumentParser()
    parser.add_argument('--path')
    args = parser.parse_args()
    
    config = Config()
<<<<<<< HEAD
    bundle = CoreferencePipe(Config()).process_from_file(
        {'train': config.train_path, 'dev': config.dev_path, 'test': config.test_path})
    metirc = CRMetric()
    model = torch.load(args.path)
    tester = Tester(bundle.datasets['test'],model,metirc,batch_size=1,device="cuda:0")
=======
    bundle = CoReferencePipe(Config()).process_from_file(
        {'train': config.train_path, 'dev': config.dev_path, 'test': config.test_path})
    metirc = CRMetric()
    model = torch.load(args.path)
    tester = Tester(bundle.get_dataset("test"),model,metirc,batch_size=1,device="cuda:0")
>>>>>>> b9b688d2
    tester.test()
    print('test over')

<|MERGE_RESOLUTION|>--- conflicted
+++ resolved
@@ -1,11 +1,7 @@
 import torch
 from reproduction.coreference_resolution.model.config import Config
 from reproduction.coreference_resolution.model.metric import CRMetric
-<<<<<<< HEAD
-from fastNLP.io.pipe.coreference import CoreferencePipe
-=======
 from fastNLP.io.pipe.coreference import CoReferencePipe
->>>>>>> b9b688d2
 
 from fastNLP import Tester
 import argparse
@@ -17,19 +13,11 @@
     args = parser.parse_args()
     
     config = Config()
-<<<<<<< HEAD
-    bundle = CoreferencePipe(Config()).process_from_file(
-        {'train': config.train_path, 'dev': config.dev_path, 'test': config.test_path})
-    metirc = CRMetric()
-    model = torch.load(args.path)
-    tester = Tester(bundle.datasets['test'],model,metirc,batch_size=1,device="cuda:0")
-=======
     bundle = CoReferencePipe(Config()).process_from_file(
         {'train': config.train_path, 'dev': config.dev_path, 'test': config.test_path})
     metirc = CRMetric()
     model = torch.load(args.path)
     tester = Tester(bundle.get_dataset("test"),model,metirc,batch_size=1,device="cuda:0")
->>>>>>> b9b688d2
     tester.test()
     print('test over')
 
