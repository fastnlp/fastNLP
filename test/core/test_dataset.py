import os
import unittest

from fastNLP.core.dataset import DataSet
from fastNLP.core.fieldarray import FieldArray
from fastNLP.core.instance import Instance


class TestDataSetInit(unittest.TestCase):
    """初始化DataSet的办法有以下几种：
    1) 用dict:
        1.1) 二维list  DataSet({"x": [[1, 2], [3, 4]]})
        1.2) 二维array  DataSet({"x": np.array([[1, 2], [3, 4]])})
        1.3) 三维list  DataSet({"x": [[[1, 2], [3, 4]], [[1, 2], [3, 4]]]})
    2) 用list of Instance:
        2.1) 一维list DataSet([Instance(x=[1, 2, 3, 4])])
        2.2) 一维array DataSet([Instance(x=np.array([1, 2, 3, 4]))])
        2.3) 二维list  DataSet([Instance(x=[[1, 2], [3, 4]])])
        2.4) 二维array  DataSet([Instance(x=np.array([[1, 2], [3, 4]]))])

    只接受纯list或者最外层ndarray
    """
    def test_init_v1(self):
        # 一维list
        ds = DataSet([Instance(x=[1, 2, 3, 4], y=[5, 6])] * 40)
        self.assertTrue("x" in ds.field_arrays and "y" in ds.field_arrays)
        self.assertEqual(ds.field_arrays["x"].content, [[1, 2, 3, 4], ] * 40)
        self.assertEqual(ds.field_arrays["y"].content, [[5, 6], ] * 40)

    def test_init_v2(self):
        # 用dict
        ds = DataSet({"x": [[1, 2, 3, 4]] * 40, "y": [[5, 6]] * 40})
        self.assertTrue("x" in ds.field_arrays and "y" in ds.field_arrays)
        self.assertEqual(ds.field_arrays["x"].content, [[1, 2, 3, 4], ] * 40)
        self.assertEqual(ds.field_arrays["y"].content, [[5, 6], ] * 40)

    def test_init_assert(self):
        with self.assertRaises(AssertionError):
            _ = DataSet({"x": [[1, 2, 3, 4]] * 40, "y": [[5, 6]] * 100})
        with self.assertRaises(AssertionError):
            _ = DataSet([[1, 2, 3, 4]] * 10)
        with self.assertRaises(ValueError):
            _ = DataSet(0.00001)


class TestDataSetMethods(unittest.TestCase):
    def test_append(self):
        dd = DataSet()
        for _ in range(3):
            dd.append(Instance(x=[1, 2, 3, 4], y=[5, 6]))
        self.assertEqual(len(dd), 3)
        self.assertEqual(dd.field_arrays["x"].content, [[1, 2, 3, 4]] * 3)
        self.assertEqual(dd.field_arrays["y"].content, [[5, 6]] * 3)

    def test_add_field(self):
        dd = DataSet()
        dd.add_field("x", [[1, 2, 3]] * 10)
        dd.add_field("y", [[1, 2, 3, 4]] * 10)
        dd.add_field("z", [[5, 6]] * 10)
        self.assertEqual(len(dd), 10)
        self.assertEqual(dd.field_arrays["x"].content, [[1, 2, 3]] * 10)
        self.assertEqual(dd.field_arrays["y"].content, [[1, 2, 3, 4]] * 10)
        self.assertEqual(dd.field_arrays["z"].content, [[5, 6]] * 10)

        with self.assertRaises(RuntimeError):
            dd.add_field("??", [[1, 2]] * 40)

    def test_add_field_ignore_type(self):
        dd = DataSet()
        dd.add_field("x", [(1, "1"), (2, "2"), (3, "3"), (4, "4")], ignore_type=True, is_target=True)
        dd.add_field("y", [{1, "1"}, {2, "2"}, {3, "3"}, {4, "4"}], ignore_type=True, is_target=True)

    def test_delete_field(self):
        dd = DataSet()
        dd.add_field("x", [[1, 2, 3]] * 10)
        dd.add_field("y", [[1, 2, 3, 4]] * 10)
        dd.delete_field("x")
        self.assertFalse("x" in dd.field_arrays)
        self.assertTrue("y" in dd.field_arrays)

    def test_getitem(self):
        ds = DataSet({"x": [[1, 2, 3, 4]] * 40, "y": [[5, 6]] * 40})
        ins_1, ins_0 = ds[0], ds[1]
        self.assertTrue(isinstance(ins_1, Instance) and isinstance(ins_0, Instance))
        self.assertEqual(ins_1["x"], [1, 2, 3, 4])
        self.assertEqual(ins_1["y"], [5, 6])
        self.assertEqual(ins_0["x"], [1, 2, 3, 4])
        self.assertEqual(ins_0["y"], [5, 6])

        sub_ds = ds[:10]
        self.assertTrue(isinstance(sub_ds, DataSet))
        self.assertEqual(len(sub_ds), 10)

    def test_get_item_error(self):
        with self.assertRaises(RuntimeError):
            ds = DataSet({"x": [[1, 2, 3, 4]] * 10, "y": [[5, 6]] * 10})
            _ = ds[40:]

        with self.assertRaises(KeyError):
            ds = DataSet({"x": [[1, 2, 3, 4]] * 10, "y": [[5, 6]] * 10})
            _ = ds["kom"]

    def test_len_(self):
        ds = DataSet({"x": [[1, 2, 3, 4]] * 40, "y": [[5, 6]] * 40})
        self.assertEqual(len(ds), 40)

        ds = DataSet()
        self.assertEqual(len(ds), 0)

    def test_apply(self):
        ds = DataSet({"x": [[1, 2, 3, 4]] * 40, "y": [[5, 6]] * 40})
        ds.apply(lambda ins: ins["x"][::-1], new_field_name="rx")
        self.assertTrue("rx" in ds.field_arrays)
        self.assertEqual(ds.field_arrays["rx"].content[0], [4, 3, 2, 1])

        ds.apply(lambda ins: len(ins["y"]), new_field_name="y")
        self.assertEqual(ds.field_arrays["y"].content[0], 2)

        res = ds.apply(lambda ins: len(ins["x"]))
        self.assertTrue(isinstance(res, list) and len(res) > 0)
        self.assertTrue(res[0], 4)

        ds.apply(lambda ins: (len(ins["x"]), "hahaha"), new_field_name="k", ignore_type=True)
        # expect no exception raised

    def test_drop(self):
        ds = DataSet({"x": [[1, 2, 3, 4]] * 40, "y": [[5, 6], [7, 8, 9, 0]] * 20})
        ds.drop(lambda ins: len(ins["y"]) < 3, inplace=True)
        self.assertEqual(len(ds), 20)

    def test_contains(self):
        ds = DataSet({"x": [[1, 2, 3, 4]] * 40, "y": [[5, 6]] * 40})
        self.assertTrue("x" in ds)
        self.assertTrue("y" in ds)
        self.assertFalse("z" in ds)

    def test_rename_field(self):
        ds = DataSet({"x": [[1, 2, 3, 4]] * 10, "y": [[5, 6]] * 10})
        ds.rename_field("x", "xx")
        self.assertTrue("xx" in ds)
        self.assertFalse("x" in ds)

        with self.assertRaises(KeyError):
            ds.rename_field("yyy", "oo")

    def test_input_target(self):
        ds = DataSet({"x": [[1, 2, 3, 4]] * 10, "y": [[5, 6]] * 10})
        ds.set_input("x")
        ds.set_target("y")
        self.assertTrue(ds.field_arrays["x"].is_input)
        self.assertTrue(ds.field_arrays["y"].is_target)

        with self.assertRaises(KeyError):
            ds.set_input("xxx")
        with self.assertRaises(KeyError):
            ds.set_input("yyy")

    def test_get_input_name(self):
        ds = DataSet({"x": [[1, 2, 3, 4]] * 10, "y": [[5, 6]] * 10})
        self.assertEqual(ds.get_input_name(), [_ for _ in ds.field_arrays if ds.field_arrays[_].is_input])

    def test_get_target_name(self):
        ds = DataSet({"x": [[1, 2, 3, 4]] * 10, "y": [[5, 6]] * 10})
        self.assertEqual(ds.get_target_name(), [_ for _ in ds.field_arrays if ds.field_arrays[_].is_target])

    def test_apply2(self):
        def split_sent(ins):
            return ins['raw_sentence'].split()

        dataset = DataSet.read_csv('test/data_for_tests/tutorial_sample_dataset.csv', headers=('raw_sentence', 'label'),
                                   sep='\t')
        dataset.drop(lambda x: len(x['raw_sentence'].split()) == 0, inplace=True)
        dataset.apply(split_sent, new_field_name='words', is_input=True)
        # print(dataset)

    def test_add_field_v2(self):
        ds = DataSet({"x": [3, 4]})
        ds.add_field('y', [['hello', 'world'], ['this', 'is', 'a', 'test']], is_input=True, is_target=True)
        # ds.apply(lambda x:[x['x']]*3, is_input=True, is_target=True, new_field_name='y')
        print(ds)

    def test_save_load(self):
        ds = DataSet({"x": [[1, 2, 3, 4]] * 10, "y": [[5, 6]] * 10})
        ds.save("./my_ds.pkl")
        self.assertTrue(os.path.exists("./my_ds.pkl"))

        ds_1 = DataSet.load("./my_ds.pkl")
        os.remove("my_ds.pkl")

    def test_get_all_fields(self):
        ds = DataSet({"x": [[1, 2, 3, 4]] * 10, "y": [[5, 6]] * 10})
        ans = ds.get_all_fields()
        self.assertEqual(ans["x"].content, [[1, 2, 3, 4]] * 10)
        self.assertEqual(ans["y"].content, [[5, 6]] * 10)

    def test_get_field(self):
        ds = DataSet({"x": [[1, 2, 3, 4]] * 10, "y": [[5, 6]] * 10})
        ans = ds.get_field("x")
        self.assertTrue(isinstance(ans, FieldArray))
        self.assertEqual(ans.content, [[1, 2, 3, 4]] * 10)
        ans = ds.get_field("y")
        self.assertTrue(isinstance(ans, FieldArray))
        self.assertEqual(ans.content, [[5, 6]] * 10)

<<<<<<< HEAD
    # def test_add_null(self):
    #     # TODO test failed because 'fastNLP\core\fieldarray.py:143: RuntimeError'
    #     ds = DataSet()
    #     ds.add_field('test', [])
    #     ds.set_target('test')
=======
    def test_reader(self):
        # 跑通即可
        ds = DataSet().read_naive("test/data_for_tests/tutorial_sample_dataset.csv")
        self.assertTrue(isinstance(ds, DataSet))
        self.assertTrue(len(ds) > 0)

        ds = DataSet().read_rawdata("test/data_for_tests/people_daily_raw.txt")
        self.assertTrue(isinstance(ds, DataSet))
        self.assertTrue(len(ds) > 0)

        ds = DataSet().read_pos("test/data_for_tests/people.txt")
        self.assertTrue(isinstance(ds, DataSet))
        self.assertTrue(len(ds) > 0)

    def test_add_null(self):
        # TODO test failed because 'fastNLP\core\fieldarray.py:143: RuntimeError'
        ds = DataSet()
        with self.assertRaises(RuntimeError) as RE:
            ds.add_field('test', [])
>>>>>>> 15cdee82


class TestDataSetIter(unittest.TestCase):
    def test__repr__(self):
        ds = DataSet({"x": [[1, 2, 3, 4]] * 10, "y": [[5, 6]] * 10})
        for iter in ds:
            self.assertEqual(iter.__repr__(), "{'x': [1, 2, 3, 4] type=list,\n'y': [5, 6] type=list}")<|MERGE_RESOLUTION|>--- conflicted
+++ resolved
@@ -202,33 +202,11 @@
         self.assertTrue(isinstance(ans, FieldArray))
         self.assertEqual(ans.content, [[5, 6]] * 10)
 
-<<<<<<< HEAD
-    # def test_add_null(self):
-    #     # TODO test failed because 'fastNLP\core\fieldarray.py:143: RuntimeError'
-    #     ds = DataSet()
-    #     ds.add_field('test', [])
-    #     ds.set_target('test')
-=======
-    def test_reader(self):
-        # 跑通即可
-        ds = DataSet().read_naive("test/data_for_tests/tutorial_sample_dataset.csv")
-        self.assertTrue(isinstance(ds, DataSet))
-        self.assertTrue(len(ds) > 0)
-
-        ds = DataSet().read_rawdata("test/data_for_tests/people_daily_raw.txt")
-        self.assertTrue(isinstance(ds, DataSet))
-        self.assertTrue(len(ds) > 0)
-
-        ds = DataSet().read_pos("test/data_for_tests/people.txt")
-        self.assertTrue(isinstance(ds, DataSet))
-        self.assertTrue(len(ds) > 0)
-
     def test_add_null(self):
         # TODO test failed because 'fastNLP\core\fieldarray.py:143: RuntimeError'
         ds = DataSet()
         with self.assertRaises(RuntimeError) as RE:
             ds.add_field('test', [])
->>>>>>> 15cdee82
 
 
 class TestDataSetIter(unittest.TestCase):
