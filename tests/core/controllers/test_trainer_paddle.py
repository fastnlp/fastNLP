import pytest
import os
os.environ["FASTNLP_BACKEND"] = "paddle"
from typing import Any
from dataclasses import dataclass

from fastNLP.core.controllers.trainer import Trainer
from fastNLP.core.metrics.accuracy import Accuracy
from fastNLP.core.callbacks.progress_callback import RichCallback
from fastNLP.envs import FASTNLP_DISTRIBUTED_CHECK

from paddle.optimizer import Adam
from paddle.io import DataLoader


from tests.helpers.models.paddle_model import PaddleNormalModel_Classification_1
from tests.helpers.datasets.paddle_data import PaddleRandomMaxDataset
from tests.helpers.callbacks.helper_callbacks import RecordLossCallback, RecordMetricCallback
from tests.helpers.utils import magic_argv_env_context

@dataclass
class MNISTTrainPaddleConfig:
    num_labels: int = 10
    feature_dimension: int = 784

    batch_size: int = 32
    shuffle: bool = True
    validate_every = -5

    driver: str = "paddle"
    device = "gpu"

@dataclass
class MNISTTrainFleetConfig:
    num_labels: int = 10
    feature_dimension: int = 784

    batch_size: int = 32
    shuffle: bool = True
    validate_every = -5

@dataclass
class TrainerParameters:
    model: Any = None
    optimizers: Any = None
    train_dataloader: Any = None
    validate_dataloaders: Any = None
    input_mapping: Any = None
    output_mapping: Any = None
    metrics: Any = None

<<<<<<< HEAD
@pytest.mark.parametrize("driver,device", [("paddle", "cpu")("paddle", 1)])
=======
# @pytest.fixture(params=[0], autouse=True)
# def model_and_optimizers(request):
#     """
#     初始化单卡模式的模型和优化器
#     """
#     trainer_params = TrainerParameters()
#     print(paddle.device.get_device())

#     if request.param == 0:
#         trainer_params.model = PaddleNormalModel_Classification(
#             num_labels=MNISTTrainPaddleConfig.num_labels,
#             feature_dimension=MNISTTrainPaddleConfig.feature_dimension
#         )
#         trainer_params.optimizers = Adam(parameters=trainer_params.model.parameters(), learning_rate=0.0001)
#         train_dataloader = DataLoader(
#             dataset=PaddleDataset_MNIST("train"),
#             batch_size=MNISTTrainPaddleConfig.batch_size,
#             shuffle=True
#         )
#         val_dataloader = DataLoader(
#             dataset=PaddleDataset_MNIST(evaluate_fn="test"),
#             batch_size=MNISTTrainPaddleConfig.batch_size,
#             shuffle=True
#         )
#         trainer_params.train_dataloader = train_dataloader
#         trainer_params.evaluate_dataloaders = val_dataloader
#         trainer_params.evaluate_every = MNISTTrainPaddleConfig.evaluate_every
#         trainer_params.metrics = {"acc": Accuracy()}

#     return trainer_params


@pytest.mark.parametrize("driver,device", [("paddle", "cpu"), ("paddle", 1)])
>>>>>>> a4b2e0fa
# @pytest.mark.parametrize("driver,device", [("fleet", [0, 1])])
@pytest.mark.parametrize("callbacks", [[RecordMetricCallback(monitor="acc#acc", metric_threshold=0.7, larger_better=True), 
                                        RichCallback(5), RecordLossCallback(loss_threshold=0.3)]])
@magic_argv_env_context
def test_trainer_paddle(
        driver,
        device,
        callbacks,
        n_epochs=2,
):
    trainer_params = TrainerParameters()

    trainer_params.model = PaddleNormalModel_Classification_1(
        num_labels=MNISTTrainPaddleConfig.num_labels,
        feature_dimension=MNISTTrainPaddleConfig.feature_dimension
    )
    trainer_params.optimizers = Adam(parameters=trainer_params.model.parameters(), learning_rate=0.0001)
    train_dataloader = DataLoader(
        dataset=PaddleRandomMaxDataset(6400, 10),
        batch_size=MNISTTrainPaddleConfig.batch_size,
        shuffle=True
    )
    val_dataloader = DataLoader(
        dataset=PaddleRandomMaxDataset(1000, 10),
        batch_size=MNISTTrainPaddleConfig.batch_size,
        shuffle=True
    )
    trainer_params.train_dataloader = train_dataloader
    trainer_params.validate_dataloaders = val_dataloader
    trainer_params.validate_every = MNISTTrainPaddleConfig.validate_every
    trainer_params.metrics = {"acc": Accuracy(backend="paddle")}
<<<<<<< HEAD
    trainer = Trainer(
        model=trainer_params.model,
        driver=driver,
        device=device,
        optimizers=trainer_params.optimizers,
        train_dataloader=trainer_params.train_dataloader,
        validate_dataloaders=trainer_params.validate_dataloaders,
        validate_every=trainer_params.validate_every,
        input_mapping=trainer_params.input_mapping,
        output_mapping=trainer_params.output_mapping,
        metrics=trainer_params.metrics,

        n_epochs=n_epochs,
        callbacks=callbacks,
    )
    trainer.run()
=======
    if not isinstance(device, (int, str)) and len(device) > 1 and FASTNLP_DISTRIBUTED_CHECK not in os.environ:
        with pytest.raises(SystemExit) as exc:
            trainer = Trainer(
                model=trainer_params.model,
                driver=driver,
                device=device,
                optimizers=trainer_params.optimizers,
                train_dataloader=trainer_params.train_dataloader,
                evaluate_dataloaders=trainer_params.validate_dataloaders,
                evaluate_every=trainer_params.validate_every,
                input_mapping=trainer_params.input_mapping,
                output_mapping=trainer_params.output_mapping,
                metrics=trainer_params.metrics,

                n_epochs=n_epochs,
                callbacks=callbacks,
            )
        assert exc.value.code == 0
        return
    else:
        trainer = Trainer(
            model=trainer_params.model,
            driver=driver,
            device=device,
            optimizers=trainer_params.optimizers,
            train_dataloader=trainer_params.train_dataloader,
            evaluate_dataloaders=trainer_params.validate_dataloaders,
            evaluate_every=trainer_params.validate_every,
            input_mapping=trainer_params.input_mapping,
            output_mapping=trainer_params.output_mapping,
            metrics=trainer_params.metrics,

            n_epochs=n_epochs,
            callbacks=callbacks,
        )
        trainer.run()
>>>>>>> a4b2e0fa
<|MERGE_RESOLUTION|>--- conflicted
+++ resolved
@@ -49,43 +49,7 @@
     output_mapping: Any = None
     metrics: Any = None
 
-<<<<<<< HEAD
 @pytest.mark.parametrize("driver,device", [("paddle", "cpu")("paddle", 1)])
-=======
-# @pytest.fixture(params=[0], autouse=True)
-# def model_and_optimizers(request):
-#     """
-#     初始化单卡模式的模型和优化器
-#     """
-#     trainer_params = TrainerParameters()
-#     print(paddle.device.get_device())
-
-#     if request.param == 0:
-#         trainer_params.model = PaddleNormalModel_Classification(
-#             num_labels=MNISTTrainPaddleConfig.num_labels,
-#             feature_dimension=MNISTTrainPaddleConfig.feature_dimension
-#         )
-#         trainer_params.optimizers = Adam(parameters=trainer_params.model.parameters(), learning_rate=0.0001)
-#         train_dataloader = DataLoader(
-#             dataset=PaddleDataset_MNIST("train"),
-#             batch_size=MNISTTrainPaddleConfig.batch_size,
-#             shuffle=True
-#         )
-#         val_dataloader = DataLoader(
-#             dataset=PaddleDataset_MNIST(evaluate_fn="test"),
-#             batch_size=MNISTTrainPaddleConfig.batch_size,
-#             shuffle=True
-#         )
-#         trainer_params.train_dataloader = train_dataloader
-#         trainer_params.evaluate_dataloaders = val_dataloader
-#         trainer_params.evaluate_every = MNISTTrainPaddleConfig.evaluate_every
-#         trainer_params.metrics = {"acc": Accuracy()}
-
-#     return trainer_params
-
-
-@pytest.mark.parametrize("driver,device", [("paddle", "cpu"), ("paddle", 1)])
->>>>>>> a4b2e0fa
 # @pytest.mark.parametrize("driver,device", [("fleet", [0, 1])])
 @pytest.mark.parametrize("callbacks", [[RecordMetricCallback(monitor="acc#acc", metric_threshold=0.7, larger_better=True), 
                                         RichCallback(5), RecordLossCallback(loss_threshold=0.3)]])
@@ -117,7 +81,6 @@
     trainer_params.validate_dataloaders = val_dataloader
     trainer_params.validate_every = MNISTTrainPaddleConfig.validate_every
     trainer_params.metrics = {"acc": Accuracy(backend="paddle")}
-<<<<<<< HEAD
     trainer = Trainer(
         model=trainer_params.model,
         driver=driver,
@@ -133,42 +96,4 @@
         n_epochs=n_epochs,
         callbacks=callbacks,
     )
-    trainer.run()
-=======
-    if not isinstance(device, (int, str)) and len(device) > 1 and FASTNLP_DISTRIBUTED_CHECK not in os.environ:
-        with pytest.raises(SystemExit) as exc:
-            trainer = Trainer(
-                model=trainer_params.model,
-                driver=driver,
-                device=device,
-                optimizers=trainer_params.optimizers,
-                train_dataloader=trainer_params.train_dataloader,
-                evaluate_dataloaders=trainer_params.validate_dataloaders,
-                evaluate_every=trainer_params.validate_every,
-                input_mapping=trainer_params.input_mapping,
-                output_mapping=trainer_params.output_mapping,
-                metrics=trainer_params.metrics,
-
-                n_epochs=n_epochs,
-                callbacks=callbacks,
-            )
-        assert exc.value.code == 0
-        return
-    else:
-        trainer = Trainer(
-            model=trainer_params.model,
-            driver=driver,
-            device=device,
-            optimizers=trainer_params.optimizers,
-            train_dataloader=trainer_params.train_dataloader,
-            evaluate_dataloaders=trainer_params.validate_dataloaders,
-            evaluate_every=trainer_params.validate_every,
-            input_mapping=trainer_params.input_mapping,
-            output_mapping=trainer_params.output_mapping,
-            metrics=trainer_params.metrics,
-
-            n_epochs=n_epochs,
-            callbacks=callbacks,
-        )
-        trainer.run()
->>>>>>> a4b2e0fa
+    trainer.run()