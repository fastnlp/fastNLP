import pytest
import numpy as np

from fastNLP.core.dataloaders.paddle_dataloader.fdl import PaddleDataLoader
from fastNLP.core.dataset import DataSet
<<<<<<< HEAD
from fastNLP.core.log import logger
from paddle.io import Dataset, DataLoader
import numpy as np
import paddle
=======
from fastNLP.envs.imports import _NEED_IMPORT_PADDLE
if _NEED_IMPORT_PADDLE:
    from paddle.io import Dataset, DataLoader
    import paddle
else:
    from fastNLP.core.utils.dummy_class import DummyClass as Dataset
>>>>>>> c766ba93


class RandomDataset(Dataset):

    def __getitem__(self, idx):
        image = np.random.random((10, 5)).astype('float32')
        return {'image': image, 'label': [[0, 1], [1, 2, 3, 4]]}

    def __len__(self):
        return 10


@pytest.mark.paddle
class TestPaddle:

    def test_init(self):
        # ds = DataSet({'x': [[1, 2], [2, 3, 4], [1]] * 10, 'y': [0, 1, 1] * 10})
        ds = RandomDataset()
        fdl = PaddleDataLoader(ds, batch_size=2)
        # fdl = DataLoader(ds, batch_size=2, shuffle=True)
        for batch in fdl:
            print(batch)
            # print(fdl.get_batch_indices())

    def test_fdl_batch_indices(self):
        ds = DataSet({'x': [[1, 2], [2, 3, 4], [1]] * 10, 'y': [0, 1, 1] * 10})
        fdl = PaddleDataLoader(ds, batch_size=4, shuffle=True, drop_last=True)
        for batch in fdl:
            assert len(fdl.get_batch_indices()) == 4
            print(batch)
            print(fdl.get_batch_indices())

    def test_set_inputs_and_set_pad_val(self):
        logger.setLevel("DEBUG")
        ds = RandomDataset()
        fdl = PaddleDataLoader(ds, batch_size=2, drop_last=True)
        fdl.set_pad('label', -1)
        for batch in fdl:
            print(batch['image'])
            assert batch['image'].shape == [2, 10, 5]
            print(batch)
        fdl1 = PaddleDataLoader(ds, batch_size=4, drop_last=True)
        fdl1.set_ignore('label')
        for batch in fdl1:
            assert batch['image'].shape == [4, 10, 5]
            print(batch)

    def test_v2(self):
        from fastNLP.core.collators import Collator
        logger.setLevel("DEBUG")
        data = [paddle.Tensor(np.random.random((10, 5)).astype('float32')), paddle.Tensor(np.random.random((10, 5)).astype('float32'))]
        col = Collator(backend="jittor")
        res = col(data)
        print(res)<|MERGE_RESOLUTION|>--- conflicted
+++ resolved
@@ -3,19 +3,15 @@
 
 from fastNLP.core.dataloaders.paddle_dataloader.fdl import PaddleDataLoader
 from fastNLP.core.dataset import DataSet
-<<<<<<< HEAD
 from fastNLP.core.log import logger
-from paddle.io import Dataset, DataLoader
-import numpy as np
-import paddle
-=======
+
 from fastNLP.envs.imports import _NEED_IMPORT_PADDLE
 if _NEED_IMPORT_PADDLE:
     from paddle.io import Dataset, DataLoader
     import paddle
 else:
     from fastNLP.core.utils.dummy_class import DummyClass as Dataset
->>>>>>> c766ba93
+
 
 
 class RandomDataset(Dataset):
